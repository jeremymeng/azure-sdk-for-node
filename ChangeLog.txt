<<<<<<< HEAD
[date] Version 0.6.11
* Adding support for creating and deleting affinity groups
* Replacing http-mock by nock and making all tests use it by default
=======
2012.03.12 Version 0.6.11
* Added constraint to package.json to restrict to node versions < 0.9.
>>>>>>> d9617071

2012.02.11 Version 0.6.10
* Added helper date.* functions for generating SAS expirations (secondsFromNow, minutesFromNow, hoursFromNow, daysFromNow)
* Added SQL classes for managing SQL Servers, Databases and Firewall rules
* Updating to use latest xml2js

2012.12.12 Version 0.6.9
* Exporting WebResource, Client classes from package to support CLI.
* Install message updated to remind users the CLI is now a separate package.

2012.11.20 Version 0.6.8
 * CLI functionality has been pulled out into a new "azure-cli" module. See https://github.com/WindowsAzure/azure-sdk-tools-xplat for details.
 * Add support for sb: in ServiceBus connection strings.
 * Add functions to ServiceManagement for managing storage accounts.
 * Merged #314 from @smarx for allowing empty partition keys on the client.
 * Merged #447 from @anodejs for array enumeration and exception on batch response.
 * Various other fixes

2012.10.15 Version 0.6.7
 * Adding connection strings support for storage and service bus
 * Fixing issue with EMULATED and explicit variables making the later more relevant
 * Adding Github support
 * Adding website application settings support

2012.10.12 Version 0.6.6
 * Using fixed version of commander.js to avoid bug in commander.js 1.0.5

2012.10.01 Version 0.6.5
 * Bugfixing

2012.09.18 Version 0.6.4
 * Multiple Bugfixes around blob streaming

2012.09.09 Version 0.6.3
 * Fixing issue with xml2js

2012.08.15 Version 0.6.2
 * Multiple Bugfixes

2012.07.02 Version 0.6.1
 * Multiple Bugfixes
 * Adding subscription setting and listing functionality.

2012.06.06 Version 0.6.0
 * Adding CLI tool
 * Multiple Bugfixes

2012.04.19 Version 0.5.3
 * Service Runtime Wrappers
 * Multiple Bugfixes
 * Unit tests converted to mocha and code coverage made easy through JSCoverage

2012.02.10 Version 0.5.2
 * Service Bus Wrappers
 * Storage Services UT run against a mock server.
 * Node.exe version requirement lowered to raise compatibility.
 * Multiple Bugfixes

2011.12.14 Version 0.5.1
 * Multiple bug fixes

2011.12.09 Version 0.5.0
 * Initial Release<|MERGE_RESOLUTION|>--- conflicted
+++ resolved
@@ -1,11 +1,9 @@
-<<<<<<< HEAD
-[date] Version 0.6.11
+[date] Version 0.6.12
 * Adding support for creating and deleting affinity groups
 * Replacing http-mock by nock and making all tests use it by default
-=======
+
 2012.03.12 Version 0.6.11
 * Added constraint to package.json to restrict to node versions < 0.9.
->>>>>>> d9617071
 
 2012.02.11 Version 0.6.10
 * Added helper date.* functions for generating SAS expirations (secondsFromNow, minutesFromNow, hoursFromNow, daysFromNow)
