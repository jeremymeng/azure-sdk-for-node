<<<<<<< HEAD
=======
2015.02.09 Version 0.10.4
* regenerate client lib code for the latest service api

>>>>>>> 552a744d
2015.01.21 Version 0.10.3
* Added option to overwrite the http agent
* Minor script fixes

2014.12.02 Version 0.10.2
* Documentation link fixes for servicebus management client
* Fixed CertificateCloudCredentials to accept the pem as buffer or string
* Updated travis.yml
* Updated null and undefined check for several attributes in separate modules

2014.11.07 Version 0.10.1
* Fixed parsing of sql db error messages with xml namespace
* Implemented Renew-Lock for Message in ServiceBus

2014.10.02 Version 0.10.0
* Switch to use "azure-storage" from "azure-storage-legacy"
* Fix retry logic on http status code 408 

2014.09.10 Version 0.9.16
* Release new azure authorization clients
* Release new subscription client of azure resource management
* Better odata error parsing in azure common package

2014.08.12 Version 0.9.15
* Fixed dependencies in the azure-sb module

2014.08.11 Version 0.9.14
* Bug fixes to notification hub client
* Updated repo pointers in package.json files

2014.07.30 Version 0.9.13
* Updates to service management clients
* Fixes to notification hub client
* Separated out service bus, and hdinsight management into separate modules
* Obsolete service management APIs removed

2014.07.02 Version 0.9.11
* Updated service management clients

2014.06.23 Version 0.9.10
* Bug fix for url filter creation

2014.06.19 Version 0.9.9
* ARM website wrappers
* Various bug fixes in management packages
* Helper constructor for resource identifiers

2014.06.03 Version 0.9.8
* Fix for blob streaming
* Split out storage into azure-storage-legacy module
* fix for apns notification hub payload format
* updated all service clients to support overriding timeouts
* Test suite fixes

2014.05.02 Version 0.9.7
* Updated all service clients with codegen fixes
* Exposing some cert management functions from azure-common

2014.04.29 Version 0.9.6
* Fixing missing dependencies in submodules

2014.04.29 Version 0.9.5
* Turning on monitoring and scheduler features in rollup package
* Fixing references to monitoring client in azure.js

2014.04.29 Version 0.9.4
* Added Monitoring and Scheduler clients
* Regeneration / update of all management clients
* Trimming extra spaces in urls
* Added "skipEncoding" option when writing blobs
* Returning status codes on management library errors

2014.01.30 Version 0.8.1
* Added web jobs APIs
* Support for expiration in template messages in Notification Hubs

2014.01.15 Version 0.8.0
* Added the Preview Service Management libraries as separate modules
* Added ability to consume PEM files directly from the Service Management libraries
* Added support for createOrUpdate and createRegistrationId in the Notification Hubs libraries

2014.01.10 Version 0.7.19
* Lock validator version

2013.11.27 Version 0.7.18
* Lock xmlbuilder version

2013.11.5 Version 0.7.17
* Added getBlob and createBlob operations that support stream piping
* Added compute, management, network, serviceBus, sql, storage management, store and subscription preview wrappers
* Multiple bugfixes

2013.10.16 Version 0.7.16
* Improved API documentation
* Updated Virtual Machines API to 2013-06-01
* Added website management preview wrappers
* Multiple bugfixes

2013.08.19 Version 0.7.15
* Multiple storage fixes
* Fix issue with Notification Hubs template message sending

2013.08.12 Version 0.7.14
* Multiple storage fixes
* Documentation improvements
* Added support for large blobs upload / download

2013.08.08 Version 0.7.13
* Lock request version

2013.07.29 Version 0.7.12
* Added MPNS support
* Added Service management vnet operations support

2013.07.10 Version 0.7.11
* Hooked up new configuration system to storage APIs
* Support for AZURE_STORAGE_CONNECTION_STRING environment variable
* Included API for websites management
* Fixed UTF-8 support in table batch submit

2013.06.26 Version 0.7.10
* Various fixes in storage APIs

2013.06.19 Version 0.7.9
* First part of new SDK configuration system
* Support for AZURE_SERVICEBUS_CONNECTION_STRING environment variable
* Updated SAS generation logic to include version number
* Infrastructure support for creating passwordless VMs

2013.06.13 Version 0.7.8
* Updates to HDInsight operations

2013.06.06 Version 0.7.7
* Added support for Android notification through Service Bus Notification Hubs
* Support prefixes when listing tables
* Support '$logs' as a valid blob container name to support reading diagnostic information
* Fix for network configuration serialization for subnets

2013.05.30 Version 0.7.6
* Added list, delete and create cluster operations for HD Insight.

2013.05.15 Version 0.7.5
* Fixed registration hubs issue with requiring access key when shared key was provided.
* Fixed registration hubs issue with listByTag, Channel and device token

2013.05.09 Version 0.7.4
* Fixed encoding issue with partition and row keys in table storage query

2013.05.01 Version 0.7.3
* Fixed issue #680: BlobService.getBlobUrl puts permissions in sas url even if not given
* Changes to test suite & sdk to run in other environments
* Notification hubs registrations
* Support in ServiceManagementClient for role reboot and reimage

2013.04.05 Version 0.7.2
* Removing workaround for SSL issue and forcing node version to be outside the > 0.8 && < 0.10.3 range where the issue occurs

2013.04.03 Version 0.7.1
* Adding (limited) support for node 0.10
* Fixing issue regarding registering providers when using websites or mobiles services

2013.03.25 Version 0.7.0
* Breaking change: Primitive types will be stored for table storage.
* Adding support for creating and deleting affinity groups
* Replacing http-mock by nock and making all tests use it by default
* Adding notification hubs messages for WNS and APNS
* Add Strict SSL validation for server certificates
* Add support for creating subscriptions that expire

2013.03.12 Version 0.6.11
* Added constraint to package.json to restrict to node versions < 0.9.

2013.02.11 Version 0.6.10
* Added helper date.* functions for generating SAS expirations (secondsFromNow, minutesFromNow, hoursFromNow, daysFromNow)
* Added SQL classes for managing SQL Servers, Databases and Firewall rules
* Updating to use latest xml2js

2012.12.12 Version 0.6.9
* Exporting WebResource, Client classes from package to support CLI.
* Install message updated to remind users the CLI is now a separate package.

2012.11.20 Version 0.6.8
 * CLI functionality has been pulled out into a new "azure-cli" module. See https://github.com/Azure/azure-xplat-cli for details.
 * Add support for sb: in ServiceBus connection strings.
 * Add functions to ServiceManagement for managing storage accounts.
 * Merged #314 from @smarx for allowing empty partition keys on the client.
 * Merged #447 from @anodejs for array enumeration and exception on batch response.
 * Various other fixes

2012.10.15 Version 0.6.7
 * Adding connection strings support for storage and service bus
 * Fixing issue with EMULATED and explicit variables making the later more relevant
 * Adding Github support
 * Adding website application settings support

2012.10.12 Version 0.6.6
 * Using fixed version of commander.js to avoid bug in commander.js 1.0.5

2012.10.01 Version 0.6.5
 * Bugfixing

2012.09.18 Version 0.6.4
 * Multiple Bugfixes around blob streaming

2012.09.09 Version 0.6.3
 * Fixing issue with xml2js

2012.08.15 Version 0.6.2
 * Multiple Bugfixes

2012.07.02 Version 0.6.1
 * Multiple Bugfixes
 * Adding subscription setting and listing functionality.

2012.06.06 Version 0.6.0
 * Adding CLI tool
 * Multiple Bugfixes

2012.04.19 Version 0.5.3
 * Service Runtime Wrappers
 * Multiple Bugfixes
 * Unit tests converted to mocha and code coverage made easy through JSCoverage

2012.02.10 Version 0.5.2
 * Service Bus Wrappers
 * Storage Services UT run against a mock server.
 * Node.exe version requirement lowered to raise compatibility.
 * Multiple Bugfixes

2011.12.14 Version 0.5.1
 * Multiple bug fixes

2011.12.09 Version 0.5.0
 * Initial Release<|MERGE_RESOLUTION|>--- conflicted
+++ resolved
@@ -1,9 +1,6 @@
-<<<<<<< HEAD
-=======
 2015.02.09 Version 0.10.4
 * regenerate client lib code for the latest service api
 
->>>>>>> 552a744d
 2015.01.21 Version 0.10.3
 * Added option to overwrite the http agent
 * Minor script fixes
