{
  "$schema": "./codegen_mappings.schema.json",
  "advisor": {
    "resource-manager": {
      "packageName": "azure-arm-advisor",
      "dir": "advisorManagement/lib",
      "source": "advisor/resource-manager/readme.md"
    }
  },
  "analysisservices": {
    "resource-manager": {
      "packageName": "azure-arm-analysisservices",
      "dir": "analysisServices/lib",
      "source": "analysisservices/resource-manager/readme.md"
    }
  },
  "apimanagement": {
    "resource-manager": {
      "packageName": "azure-arm-apimanagement",
      "dir": "apimanagement/lib",
      "source": "apimanagement/resource-manager/readme.md"
    }
  },
  "applicationinsights": {
    "resource-manager": {
      "packageName": "azure-arm-appinsights",
      "dir": "applicationinsights/lib",
      "source": "applicationinsights/resource-manager/readme.md"
    }
  },
  "authorization": {
    "resource-manager": {
      "packageName": "azure-arm-authorization",
      "dir": "authorizationManagement/lib",
      "source": "authorization/resource-manager/readme.md",
      "ft": 1
    }
  },
  "automation": {
    "resource-manager": {
      "packageName": "azure-arm-automation",
      "dir": "automationManagement/lib",
      "source": "automation/resource-manager/readme.md"
    }
  },
  "batch": {
    "resource-manager": {
      "packageName": "azure-arm-batch",
      "dir": "batchManagement/lib",
      "source": "batch/resource-manager/readme.md",
      "ft": 1
    },
    "data-plane": {
      "packageName": "azure-batch",
      "dir": "batch/lib",
      "source": "batch/data-plane/readme.md",
      "ft": 1
    }
  },
  "batchai": {
    "resource-manager": {
      "packageName": "azure-arm-batchai",
      "dir": "batchaiManagement/lib",
      "source": "batchai/resource-manager/readme.md",
      "ft": 1
    }
  },
  "billing": {
    "resource-manager": {
      "packageName": "azure-arm-billing",
      "dir": "billingManagement/lib",
      "source": "billing/resource-manager/readme.md",
      "ft": 1
    }
  },
  "cdn": {
    "resource-manager": {
      "packageName": "azure-arm-cdn",
      "dir": "cdnManagement/lib",
      "source": "cdn/resource-manager/readme.md",
      "ft": 2
    }
  },
  "cognitiveservices": {
    "resource-manager": {
      "packageName": "azure-arm-cognitiveservices",
      "dir": "cognitiveServicesManagement/lib",
      "source": "cognitiveservices/resource-manager/readme.md"
    },
    "data-plane": {
      "entitySearch": {
        "packageName": "azure-cognitiveservices-entitysearch",
        "dir": "entitySearch/lib",
        "source": "cognitiveservices/data-plane/EntitySearch/readme.md",
        "language": "NodeJS",
        "clientName": "EntitySearchAPIClient"
      },
      "webSearch": {
        "packageName": "azure-cognitiveservices-websearch",
        "dir": "webSearch/lib",
        "source": "cognitiveservices/data-plane/WebSearch/readme.md",
        "language": "NodeJS",
        "clientName": "WebSearchAPIClient"
      },
      "videoSearch": {
        "packageName": "azure-cognitiveservices-videosearch",
        "dir": "videoSearch/lib",
        "source": "cognitiveservices/data-plane/VideoSearch/readme.md",
        "language": "NodeJS",
        "clientName": "VideoSearchAPIClient"
      },
      "newsSearch": {
        "packageName": "azure-cognitiveservices-newssearch",
        "dir": "newsSearch/lib",
        "source": "cognitiveservices/data-plane/NewsSearch/readme.md",
        "language": "NodeJS",
        "clientName": "NewsSearchAPIClient"
      },
      "imageSearch": {
        "packageName": "azure-cognitiveservices-imagesearch",
        "dir": "imageSearch/lib",
        "source": "cognitiveservices/data-plane/ImageSearch/readme.md",
        "language": "NodeJS",
        "clientName": "ImageSearchAPIClient"
      },
      "customSearch": {
        "packageName": "azure-cognitiveservices-customsearch",
        "dir": "customSearch/lib",
        "source": "cognitiveservices/data-plane/CustomSearch/readme.md",
        "language": "NodeJS",
        "clientName": "CustomSearchAPIClient"
      },
      "face": {
        "packageName": "azure-cognitiveservices-face",
        "dir": "face/lib",
        "source": "cognitiveservices/data-plane/Face/readme.md",
        "language": "NodeJS",
        "clientName": "FaceAPIClient"
      },
      "textAnalytics": {
        "packageName": "azure-cognitiveservices-textanalytics",
        "dir": "textAnalytics/lib",
        "source": "cognitiveservices/data-plane/TextAnalytics/readme.md",
        "language": "NodeJS",
        "clientName": "TextAnalyticsAPIClient"
      },
      "spellCheck": {
        "packageName": "azure-cognitiveservices-spellcheck",
        "dir": "spellCheck/lib",
        "source": "cognitiveservices/data-plane/SpellCheck/readme.md",
        "language": "NodeJS",
        "clientName": "SpellCheckAPIClient"
      },
      "computerVision": {
        "packageName": "azure-cognitiveservices-computervision",
        "dir": "computerVision/lib",
        "source": "cognitiveservices/data-plane/ComputerVision/readme.md",
        "language": "NodeJS",
        "clientName": "ComputerVisionAPIClient"
      },
      "contentModerator": {
        "packageName": "azure-cognitiveservices-contentmoderator",
        "dir": "contentModerator/lib",
        "source": "cognitiveservices/data-plane/ContentModerator/readme.md",
        "language": "NodeJS",
        "clientName": "ContentModeratorAPIClient"
      }
    }
  },
  "commerce": {
    "resource-manager": {
      "packageName": "azure-arm-commerce",
      "dir": "commerce/lib",
      "source": "commerce/resource-manager/readme.md",
      "ft": 2
    }
  },
  "compute": {
    "resource-manager": {
      "packageName": "azure-arm-compute",
      "dir": "computeManagement2/lib",
      "source": "compute/resource-manager/readme.md",
      "ft": 1
    }
  },
  "consumption": {
    "resource-manager": {
      "packageName": "azure-arm-consumption",
      "dir": "consumptionManagement/lib",
      "source": "consumption/resource-manager/readme.md"
    }
  },
  "containerinstance": {
    "resource-manager": {
      "packageName": "azure-arm-containerinstance",
      "dir": "containerinstanceManagement/lib",
      "source": "containerinstance/resource-manager/readme.md"
    }
  },
  "containerregistry": {
    "resource-manager": {
      "packageName": "azure-arm-containerregistry",
      "dir": "containerRegistryManagement/lib",
      "source": "containerregistry/resource-manager/readme.md"
    }
  },
  "containerservices": {
    "resource-manager": {
      "packageName": "azure-arm-containerservice",
      "dir": "containerservicesManagement/lib",
      "source": "containerservices/resource-manager/readme.md"
    }
  },
  "cosmos-db": {
    "resource-manager": {
      "packageName": "azure-arm-cosmosdb",
      "dir": "cosmosdbManagement/lib",
      "source": "cosmos-db/resource-manager/readme.md",
      "clientName": "CosmosDBManagementClient"
    }
  },
  "customer-insights": {
    "resource-manager": {
      "packageName": "azure-arm-customerinsights",
      "dir": "customerInsightsManagement/lib",
      "source": "customer-insights/resource-manager/readme.md"
    }
  },
  "datafactory": {
    "resource-manager": {
      "packageName": "azure-arm-datafactory",
      "dir": "datafactoryManagement/lib",
      "source": "datafactory/resource-manager/readme.md"
    }
  },
  "datalake-analytics": {
    "resource-manager": {
      "packageName": "azure-arm-datalake-analytics",
      "dir": "dataLake.Analytics/lib/account",
      "source": "datalake-analytics/resource-manager/readme.md"
    },
    "data-plane": {
      "catalog": {
        "packageName": "azure-arm-datalake-analytics",
        "dir": "dataLake.Analytics/lib/catalog",
        "source": "datalake-analytics/data-plane/readme.md",
        "tag": "package-catalog-2016-11"
      },
      "job": {
        "packageName": "azure-arm-datalake-analytics",
        "dir": "dataLake.Analytics/lib/job",
        "source": "datalake-analytics/data-plane/readme.md",
        "tag": "package-job-2016-11"
      }
    }
  },
  "datalake-store": {
    "data-plane": {
      "packageName": "azure-arm-datalake-store",
      "dir": "dataLake.Store/lib/filesystem",
      "source": "datalake-store/data-plane/readme.md"
    },
    "resource-manager": {
      "packageName": "azure-arm-datalake-store",
      "dir": "dataLake.Store/lib/account",
      "source": "datalake-store/resource-manager/readme.md"
    }
  },
  "devtestlabs": {
    "resource-manager": {
      "packageName": "azure-arm-devtestlabs",
      "dir": "devTestLabs/lib",
      "source": "devtestlabs/resource-manager/readme.md"
    }
  },
  "dns": {
    "resource-manager": {
      "packageName": "azure-arm-dns",
      "dir": "dnsManagement/lib",
      "source": "dns/resource-manager/readme.md"
    }
  },
  "domainservices": {
    "resource-manager": {
      "packageName": "azure-arm-domainservices",
      "dir": "domainservicesManagement/lib",
      "source": "domainservices/resource-manager/readme.md",
      "clientName": "DomainservicesManagementClient"
    }
  },
  "eventgrid": {
    "resource-manager": {
      "packageName": "azure-arm-eventgrid",
      "dir": "eventgridManagement/lib",
      "source": "eventgrid/resource-manager/readme.md"
    },
    "data-plane": {
      "packageName": "azure-eventgrid",
      "dir": "eventgrid/lib",
      "source": "eventgrid/data-plane/readme.md"
    }
  },
  "eventhub": {
    "resource-manager": {
      "packageName": "azure-arm-eventhub",
      "dir": "eventHubManagement/lib",
      "source": "eventhub/resource-manager/readme.md"
    }
  },
  "graphrbac": {
    "data-plane": {
      "packageName": "azure-graph",
      "dir": "graphManagement/lib",
      "source": "graphrbac/data-plane/readme.md",
      "ft": 1
    }
  },
  "hdinsight": {
    "resource-manager": {
      "packageName": "azure-arm-hdinsight",
      "dir": "hdInsightManagement/lib",
      "source": "hdinsight/resource-manager/readme.md"
    }
  },
  "iothub": {
    "resource-manager": {
      "packageName": "azure-arm-iothub",
      "dir": "iothub/lib",
      "source": "iothub/resource-manager/readme.md",
      "ft": 1
    }
  },
  "keyvault": {
    "data-plane": {
      "packageName": "azure-keyvault",
      "dir": "keyvault/lib",
      "source": "keyvault/data-plane/readme.md"
    },
    "resource-manager": {
      "packageName": "azure-arm-keyvault",
      "dir": "keyVaultManagement/lib",
      "source": "keyvault/resource-manager/readme.md"
    }
  },
  "logic": {
    "resource-manager": {
      "packageName": "azure-arm-logic",
      "dir": "logicManagement/lib",
      "source": "logic/resource-manager/readme.md"
    }
  },
  "machinelearning": {
    "resource-manager": {
      "packageName": "azure-arm-machinelearning",
      "dir": "machinelearning/lib",
      "source": "machinelearning/resource-manager/readme.md"
    }
  },
  "machinelearningcompute": {
    "resource-manager": {
      "packageName": "azure-arm-machinelearningcompute",
      "dir": "machinelearningcomputeManagement/lib",
      "source": "machinelearningcompute/resource-manager/readme.md"
    }
  },
  "marketplaceordering": {
    "resource-manager": {
      "packageName": "azure-arm-marketplaceordering",
      "dir": "marketplaceorderingManagement/lib",
      "source": "marketplaceordering/resource-manager/readme.md"
    }
  },
  "mediaservices": {
    "resource-manager": {
      "packageName": "azure-arm-mediaservices",
      "dir": "mediaServicesManagement/lib",
      "source": "mediaservices/resource-manager/readme.md"
    }
  },
  "mobileengagement": {
    "resource-manager": {
      "packageName": "azure-arm-mobileengagement",
      "dir": "mobileEngagement/lib",
      "source": "mobileengagement/resource-manager/readme.md",
      "clientName": "MobileEngagementClient"
    }
  },
  "monitor": {
    "resource-manager": {
      "packageName": "azure-arm-monitor",
      "dir": "monitorManagement/lib",
      "source": "monitor/resource-manager/readme.md",
      "ft": 1
    },
    "data-plane": {
      "packageName": "azure-monitor",
      "dir": "monitor/lib",
      "source": "monitor/data-plane/readme.md",
      "ft": 1
    }
  },
  "mysql": {
    "resource-manager": {
      "packageName": "azure-arm-mysql",
      "dir": "mysqlManagement/lib",
      "source": "mysql/resource-manager/readme.md"
    }
  },
  "network": {
    "resource-manager": {
      "packageName": "azure-arm-network",
      "dir": "networkManagement2/lib",
      "source": "network/resource-manager/readme.md"
    }
  },
  "notificationhubs": {
    "resource-manager": {
      "packageName": "azure-arm-notificationhubs",
      "dir": "notificationHubsManagement/lib",
      "source": "notificationhubs/resource-manager/readme.md"
    }
  },
  "operationalinsights": {
    "resource-manager": {
      "packageName": "azure-arm-operationalinsights",
      "dir": "operationalInsightsManagement/lib",
      "source": "operationalinsights/resource-manager/readme.md",
      "clientName": "OperationalInsightsManagementClient"
    }
  },
  "operationsmanagement": {
    "resource-manager": {
      "packageName": "azure-arm-operations",
      "dir": "operationsManagement/lib",
      "source": "operationsmanagement/resource-manager/readme.md"
    }
  },
  "postgresql": {
    "resource-manager": {
      "packageName": "azure-arm-postgresql",
      "dir": "postgresqlManagement/lib",
      "source": "postgresql/resource-manager/readme.md"
    }
  },
  "powerbiembedded": {
    "resource-manager": {
      "packageName": "azure-arm-powerbiembedded",
      "dir": "powerbiembedded/lib",
      "source": "powerbiembedded/resource-manager/readme.md"
    }
  },
  "recoveryservices": {
    "resource-manager": {
      "packageName": "azure-arm-recoveryservices",
      "dir": "recoveryServicesManagement/lib",
      "source": "recoveryservices/resource-manager/readme.md"
    }
  },
  "recoveryservicesbackup": {
    "resource-manager": {
      "packageName": "azure-arm-recoveryservicesbackup",
      "dir": "recoveryServicesBackupManagement/lib",
      "source": "recoveryservicesbackup/resource-manager/readme.md"
    }
  },
  "recoveryservicessiterecovery": {
    "resource-manager": {
      "packageName": "azure-arm-recoveryservices-siterecovery",
      "dir": "recoveryServicesSiteRecoveryManagement/lib",
      "source": "recoveryservicessiterecovery/resource-manager/readme.md"
    }
  },
  "redis": {
    "resource-manager": {
      "packageName": "azure-arm-rediscache",
      "dir": "rediscachemanagement/lib",
      "source": "redis/resource-manager/readme.md",
      "ft": 1
    }
  },
  "relay": {
    "resource-manager": {
      "packageName": "azure-arm-relay",
      "dir": "relayManagement/lib",
      "source": "relay/resource-manager/readme.md"
    }
  },
  "resourcehealth": {
    "resource-manager": {
      "packageName": "azure-arm-resourcehealth",
      "dir": "resourceHealthManagement/lib",
      "source": "resourcehealth/resource-manager/readme.md"
    }
  },
  "resources": {
    "resource-manager": {
      "feature": {
        "packageName": "azure-arm-resource",
        "dir": "resourceManagement/lib/feature",
        "source": "resources/resource-manager/readme.md",
        "tag": "package-features-2015-12"
      },
      "lock": {
        "packageName": "azure-arm-resource",
        "dir": "resourceManagement/lib/lock",
        "source": "resources/resource-manager/readme.md",
        "tag": "package-locks-2016-09"
      },
      "policy": {
        "packageName": "azure-arm-resource",
        "dir": "resourceManagement/lib/policy",
        "source": "resources/resource-manager/readme.md",
        "tag": "package-policy-2017-06"
      },
      "resource": {
        "packageName": "azure-arm-resource",
        "dir": "resourceManagement/lib/resource",
        "source": "resources/resource-manager/readme.md",
        "tag": "package-resources-2017-05"
      },
      "subscription": {
        "packageName": "azure-arm-resource",
        "dir": "resourceManagement/lib/subscription",
        "source": "resources/resource-manager/readme.md",
        "tag": "package-subscriptions-2016-06"
      },
      "link": {
        "packageName": "azure-arm-resource",
        "dir": "resourceManagement/lib/link",
        "source": "resources/resource-manager/readme.md",
        "tag": "package-links-2016-09"
      },
      "management": {
        "packageName": "azure-arm-resource",
        "dir": "resourceManagement/lib/link",
        "source": "resources/resource-manager/readme.md",
        "tag": "package-management-2017-08",
        "clientName": "ManagementGroupsClient"
      }
    }
  },
  "scheduler": {
    "resource-manager": {
      "packageName": "azure-arm-scheduler",
      "dir": "schedulerManagement2/lib",
      "source": "scheduler/resource-manager/readme.md"
    }
  },
  "search": {
    "resource-manager": {
      "packageName": "azure-arm-search",
      "dir": "searchManagement/lib",
      "source": "search/resource-manager/readme.md"
    },
    "data-plane": {
      "searchservice": {
        "packageName": "azure-search",
        "dir": "search/lib/service",
        "source": "search/data-plane/Microsoft.Search/2016-09-01/searchservice.json"
      },
      "serarchindex": {
        "packageName": "azure-search",
        "dir": "search/lib/index",
        "source": "search/data-plane/Microsoft.Search/2016-09-01/searchindex.json"
      }
    }
  },
  "servermanagement": {
    "resource-manager": {
      "packageName": "azure-arm-servermanagement",
      "dir": "servermanagement/lib",
      "source": "servermanagement/resource-manager/readme.md"
    }
  },
  "service-map": {
    "resource-manager": {
      "packageName": "azure-arm-servicemap",
      "dir": "serviceMapManagement/lib",
      "source": "service-map/resource-manager/readme.md",
      "clientName": "ServicemapManagementClient"
    }
  },
  "servicebus": {
    "resource-manager": {
      "packageName": "azure-arm-sb",
      "dir": "serviceBusManagement2/lib",
      "source": "servicebus/resource-manager/readme.md"
    }
  },
  "servicefabric": {
    "data-plane": {
      "packageName": "azure-servicefabric",
      "dir": "serviceFabric/lib",
      "source": "servicefabric/data-plane/readme.md",
      "language": "NodeJS",
      "clientName": "ServiceFabricClient"
    },
    "resource-manager": {
      "packageName": "azure-arm-servicefabric",
      "dir": "serviceFabricManagement/lib",
      "source": "servicefabric/resource-manager/readme.md"
    }
  },
  "sql": {
    "resource-manager": {
      "packageName": "azure-arm-sql",
      "dir": "sqlManagement2/lib",
      "source": "sql/resource-manager"
    }
  },
  "storage": {
    "resource-manager": {
      "packageName": "azure-arm-storage",
      "dir": "storageManagement2/lib",
      "source": "storage/resource-manager/readme.md",
      "ft": 2,
      "clientName": "StorageManagementClient"
    }
  },
  "storageimportexport": {
    "resource-manager": {
      "packageName": "azure-arm-storageimportexport",
      "dir": "storageImportExportManagement/lib",
      "source": "storageimportexport/resource-manager/readme.md",
      "clientName": "StorageImportExportManagementClient"
    }
  },
  "storsimple8000series": {
    "resource-manager": {
      "packageName": "azure-arm-storsimple8000series",
      "dir": "storsimple8000series/lib",
      "source": "storsimple8000series/resource-manager/readme.md"
    }
  },
  "streamanalytics": {
    "resource-manager": {
      "packageName": "azure-arm-streamanalytics",
      "dir": "streamanalyticsManagement/lib",
      "source": "streamanalytics/resource-manager/readme.md"
    }
  },
  "trafficmanager": {
    "resource-manager": {
      "packageName": "azure-arm-trafficmanager",
      "dir": "trafficManagerManagement2/lib",
      "source": "trafficmanager/resource-manager/readme.md",
      "ft": 1
    }
  },
  "visualstudio": {
    "resource-manager": {
      "packageName": "azure-arm-visualstudio",
      "dir": "visualstudioManagement/lib",
      "source": "visualstudio/resource-manager/readme.md"
    }
  },
  "web": {
    "resource-manager": {
      "packageName": "azure-arm-website",
      "dir": "websiteManagement2/lib",
      "source": "web/resource-manager/readme.md",
      "ft": 1
    }
  },
  "azurestack": {
    "resource-manager": {
      "packageName": "azure-arm-azurestack",
      "dir": "azurestackManagement/lib",
      "source": "azurestack/resource-manager/readme.md"
    }
  },
  "datacatalog": {
    "resource-manager": {
      "packageName": "azure-arm-datacatalog",
      "packageVersion": "1.0.0-preview",
      "generatePackageJson": true,
      "generateReadmeMd": true,
      "generateLicenseTxt": true,
      "dir": "datacatalogManagement/lib",
      "source": "datacatalog/resource-manager/readme.md"
    }
  },
  "deviceprovisioningservices": {
    "resource-manager": {
      "packageName": "azure-arm-deviceprovisioningservices",
      "packageVersion": "1.0.0-preview",
      "generatePackageJson": true,
      "generateReadmeMd": true,
      "generateLicenseTxt": true,
      "dir": "deviceprovisioningservicesManagement/lib",
      "source": "deviceprovisioningservices/resource-manager/readme.md"
    }
  },
  "hanaonazure": {
    "resource-manager": {
      "packageName": "azure-arm-hanaonazure",
      "packageVersion": "1.0.0-preview",
      "generatePackageJson": true,
      "generateReadmeMd": true,
      "generateLicenseTxt": true,
      "dir": "hanaonazureManagement/lib",
      "source": "hanaonazure/resource-manager/readme.md"
    }
  },
  "iotspaces": {
    "resource-manager": {
      "packageName": "azure-arm-iotspaces",
      "packageVersion": "1.0.0-preview",
      "generatePackageJson": true,
      "generateReadmeMd": true,
      "generateLicenseTxt": true,
      "dir": "iotspacesManagement/lib",
      "source": "iotspaces/resource-manager/readme.md"
    }
  },
  "locationbasedservices": {
    "resource-manager": {
      "packageVersion": "1.0.0-preview",
      "generatePackageJson": true,
      "generateReadmeMd": true,
      "generateLicenseTxt": true,
      "packageName": "azure-arm-locationbasedservices",
      "dir": "locationbasedservicesManagement/lib",
      "source": "locationbasedservices/resource-manager/readme.md"
    }
  },
<<<<<<< HEAD
  "managementgroups": {
=======
  "machinelearningexperimentation": {
>>>>>>> 4882099b
    "resource-manager": {
      "packageVersion": "1.0.0-preview",
      "generatePackageJson": true,
      "generateReadmeMd": true,
      "generateLicenseTxt": true,
<<<<<<< HEAD
      "packageName": "azure-arm-managementgroups",
      "dir": "managementgroupsManagement/lib",
      "source": "managementgroups/resource-manager/readme.md"
=======
      "packageName": "azure-arm-machinelearningexperimentation",
      "dir": "machinelearningexperimentationManagement/lib",
      "source": "machinelearningexperimentation/resource-manager/readme.md"
>>>>>>> 4882099b
    }
  }
}<|MERGE_RESOLUTION|>--- conflicted
+++ resolved
@@ -724,25 +724,26 @@
       "source": "locationbasedservices/resource-manager/readme.md"
     }
   },
-<<<<<<< HEAD
-  "managementgroups": {
-=======
   "machinelearningexperimentation": {
->>>>>>> 4882099b
     "resource-manager": {
       "packageVersion": "1.0.0-preview",
       "generatePackageJson": true,
       "generateReadmeMd": true,
       "generateLicenseTxt": true,
-<<<<<<< HEAD
+      "packageName": "azure-arm-machinelearningexperimentation",
+      "dir": "machinelearningexperimentationManagement/lib",
+      "source": "machinelearningexperimentation/resource-manager/readme.md"
+    }
+  },
+  "managementgroups": {
+    "resource-manager": {
+      "packageVersion": "1.0.0-preview",
+      "generatePackageJson": true,
+      "generateReadmeMd": true,
+      "generateLicenseTxt": true,
       "packageName": "azure-arm-managementgroups",
       "dir": "managementgroupsManagement/lib",
       "source": "managementgroups/resource-manager/readme.md"
-=======
-      "packageName": "azure-arm-machinelearningexperimentation",
-      "dir": "machinelearningexperimentationManagement/lib",
-      "source": "machinelearningexperimentation/resource-manager/readme.md"
->>>>>>> 4882099b
     }
   }
 }