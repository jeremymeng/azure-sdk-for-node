--- conflicted
+++ resolved
@@ -34,11 +34,11 @@
    *
    * @param {boolean} [options.noRetryPolicy] - If set to true, turn off default retry policy
    *
-   * @param {string} [options.acceptLanguage] - Gets or sets the preferred language for the response.
+   * @param {string} [options.acceptLanguage] - The preferred language for the response.
    *
-   * @param {number} [options.longRunningOperationRetryTimeout] - Gets or sets the retry timeout in seconds for Long Running Operations. Default value is 30.
+   * @param {number} [options.longRunningOperationRetryTimeout] - The retry timeout in seconds for Long Running Operations. Default value is 30.
    *
-   * @param {boolean} [options.generateClientRequestId] - When set to true a unique x-ms-client-request-id value is generated and included in each request. Default is true.
+   * @param {boolean} [options.generateClientRequestId] - Whether a unique x-ms-client-request-id should be generated. When set to true a unique x-ms-client-request-id value is generated and included in each request. Default is true.
    *
    */
   constructor(credentials: ServiceClientCredentials, subscriptionId: string, baseUri?: string, options?: AzureServiceClientOptions);
@@ -70,14 +70,8 @@
   favorites: operations.Favorites;
   webTestLocations: operations.WebTestLocations;
   webTests: operations.WebTests;
-<<<<<<< HEAD
   analyticsItems: operations.AnalyticsItems;
   workbooks: operations.Workbooks;
-=======
-  analyticsItem: operations.AnalyticsItem;
-  workbooksOperations: operations.WorkbooksOperations;
-  workbookOperations: operations.WorkbookOperations;
->>>>>>> 7a8f9d30
 }
 
 export { ApplicationInsightsManagementClient, models as ApplicationInsightsManagementModels };