{
  "name": "azure-arm-batchai",
  "author": "Microsoft Corporation",
  "description": "BatchAIManagementClient Library with typescript type definitions for node",
<<<<<<< HEAD
  "version": "2.0.0",
  "dependencies": {
    "ms-rest": "^2.3.3",
    "ms-rest-azure": "^2.5.5"
=======
  "version": "2.0.1",
  "dependencies": {
    "moment": "^2.22.2",
    "ms-rest": "^2.3.2",
    "ms-rest-azure": "^2.5.6"
>>>>>>> 6c7cbb4e
  },
  "keywords": [
    "node",
    "azure"
  ],
  "license": "MIT",
  "main": "./lib/batchAIManagementClient.js",
  "types": "./lib/batchAIManagementClient.d.ts",
  "homepage": "http://github.com/azure/azure-sdk-for-node",
  "repository": {
    "type": "git",
    "url": "https://github.com/azure/azure-sdk-for-node.git"
  },
  "bugs": {
    "url": "http://github.com/Azure/azure-sdk-for-node/issues"
  }
}<|MERGE_RESOLUTION|>--- conflicted
+++ resolved
@@ -2,18 +2,10 @@
   "name": "azure-arm-batchai",
   "author": "Microsoft Corporation",
   "description": "BatchAIManagementClient Library with typescript type definitions for node",
-<<<<<<< HEAD
-  "version": "2.0.0",
+  "version": "2.0.2",
   "dependencies": {
     "ms-rest": "^2.3.3",
     "ms-rest-azure": "^2.5.5"
-=======
-  "version": "2.0.1",
-  "dependencies": {
-    "moment": "^2.22.2",
-    "ms-rest": "^2.3.2",
-    "ms-rest-azure": "^2.5.6"
->>>>>>> 6c7cbb4e
   },
   "keywords": [
     "node",
@@ -22,12 +14,12 @@
   "license": "MIT",
   "main": "./lib/batchAIManagementClient.js",
   "types": "./lib/batchAIManagementClient.d.ts",
-  "homepage": "http://github.com/azure/azure-sdk-for-node",
+  "homepage": "https://github.com/azure/azure-sdk-for-node/tree/master/lib/services/batchaiManagement",
   "repository": {
     "type": "git",
     "url": "https://github.com/azure/azure-sdk-for-node.git"
   },
   "bugs": {
-    "url": "http://github.com/Azure/azure-sdk-for-node/issues"
+    "url": "https://github.com/azure/azure-sdk-for-node/issues"
   }
 }