{
  "name": "azure-arm-containerregistry",
  "author": "Microsoft Corporation",
  "description": "ContainerRegistryManagementClient Library with typescript type definitions for node",
<<<<<<< HEAD
  "version": "2.4.0",
=======
  "version": "2.4.1",
>>>>>>> c4884607
  "dependencies": {
    "ms-rest": "^2.3.3",
    "ms-rest-azure": "^2.5.5"
  },
  "keywords": [
    "node",
    "azure"
  ],
  "license": "MIT",
  "main": "./lib/containerRegistryManagementClient.js",
  "types": "./lib/containerRegistryManagementClient.d.ts",
<<<<<<< HEAD
  "homepage": "https://github.com/azure/azure-sdk-for-node",
=======
  "homepage": "https://github.com/azure/azure-sdk-for-node/lib/services/containerRegistryManagement",
>>>>>>> c4884607
  "repository": {
    "type": "git",
    "url": "https://github.com/azure/azure-sdk-for-node.git"
  },
  "bugs": {
    "url": "https://github.com/azure/azure-sdk-for-node/issues"
  }
}<|MERGE_RESOLUTION|>--- conflicted
+++ resolved
@@ -2,11 +2,7 @@
   "name": "azure-arm-containerregistry",
   "author": "Microsoft Corporation",
   "description": "ContainerRegistryManagementClient Library with typescript type definitions for node",
-<<<<<<< HEAD
-  "version": "2.4.0",
-=======
   "version": "2.4.1",
->>>>>>> c4884607
   "dependencies": {
     "ms-rest": "^2.3.3",
     "ms-rest-azure": "^2.5.5"
@@ -18,11 +14,7 @@
   "license": "MIT",
   "main": "./lib/containerRegistryManagementClient.js",
   "types": "./lib/containerRegistryManagementClient.d.ts",
-<<<<<<< HEAD
-  "homepage": "https://github.com/azure/azure-sdk-for-node",
-=======
-  "homepage": "https://github.com/azure/azure-sdk-for-node/lib/services/containerRegistryManagement",
->>>>>>> c4884607
+  "homepage": "https://github.com/azure/azure-sdk-for-node/tree/master/lib/services/containerRegistryManagement",
   "repository": {
     "type": "git",
     "url": "https://github.com/azure/azure-sdk-for-node.git"
