{
  "name": "azure-arm-containerservice",
  "author": "Microsoft Corporation",
  "description": "ContainerServiceClient Library with typescript type definitions for node",
<<<<<<< HEAD
  "version": "1.0.0-preview",
=======
  "version": "3.0.0",
>>>>>>> 8e43c469
  "dependencies": {
    "ms-rest": "^2.3.3",
    "ms-rest-azure": "^2.5.5"
  },
  "keywords": [
    "node",
    "azure"
  ],
  "license": "MIT",
  "main": "./lib/containerServiceClient.js",
  "types": "./lib/containerServiceClient.d.ts",
  "homepage": "http://github.com/azure/azure-sdk-for-node",
  "repository": {
    "type": "git",
    "url": "https://github.com/azure/azure-sdk-for-node.git"
  },
  "bugs": {
    "url": "http://github.com/Azure/azure-sdk-for-node/issues"
  }
}<|MERGE_RESOLUTION|>--- conflicted
+++ resolved
@@ -2,11 +2,7 @@
   "name": "azure-arm-containerservice",
   "author": "Microsoft Corporation",
   "description": "ContainerServiceClient Library with typescript type definitions for node",
-<<<<<<< HEAD
-  "version": "1.0.0-preview",
-=======
-  "version": "3.0.0",
->>>>>>> 8e43c469
+  "version": "4.0.0",
   "dependencies": {
     "ms-rest": "^2.3.3",
     "ms-rest-azure": "^2.5.5"
@@ -18,12 +14,12 @@
   "license": "MIT",
   "main": "./lib/containerServiceClient.js",
   "types": "./lib/containerServiceClient.d.ts",
-  "homepage": "http://github.com/azure/azure-sdk-for-node",
+  "homepage": "https://github.com/azure/azure-sdk-for-node/lib/services/containerservicesManagement",
   "repository": {
     "type": "git",
     "url": "https://github.com/azure/azure-sdk-for-node.git"
   },
   "bugs": {
-    "url": "http://github.com/Azure/azure-sdk-for-node/issues"
+    "url": "https://github.com/azure/azure-sdk-for-node/issues"
   }
 }