/**
* Copyright (c) Microsoft.  All rights reserved.
*
* Licensed under the Apache License, Version 2.0 (the "License");
* you may not use this file except in compliance with the License.
* You may obtain a copy of the License at
*   http://www.apache.org/licenses/LICENSE-2.0
*
* Unless required by applicable law or agreed to in writing, software
* distributed under the License is distributed on an "AS IS" BASIS,
* WITHOUT WARRANTIES OR CONDITIONS OF ANY KIND, either express or implied.
* See the License for the specific language governing permissions and
* limitations under the License.
*/

'use strict';

var Constants = require('../../../util/constants');
var HttpResponseCodes = Constants.HttpConstants.HttpResponseCodes;

/**
* Creates a filter to handle an error response. This includes parsing and normalizing error responses.
*/
exports.create = function() {
<<<<<<< HEAD
  return function (resource, next, callback) {
    var nextStream = next(resource, function (err, response, body) {
=======
  var ServiceClient = require('../serviceclient');

  return function handle (resource, next, callback) {
    return next(resource, function (err, response, body) {
>>>>>>> f7b58a99
      if (!err && !(response.statusCode >= 200 && response.statusCode < 300)) {
        var rsp = ServiceClient._parseResponse(ServiceClient._buildResponse(false, body, response.headers, response.statusCode, null), ServiceClient._getDefaultXml2jsSettings());

        var errorBody = rsp.body;
        if (!errorBody) {
          var code = Object.keys(HttpResponseCodes).filter(function (name) {
            if (HttpResponseCodes[name] === rsp.statusCode) {
              return name;
            }
          });

          errorBody = { error: { code: code[0] } };
        }

        err = ServiceClient._normalizeError(errorBody, response);

        nextStream.emit('error', err);
      }

      callback(err, response, body);
    });

    return nextStream;
  };
};<|MERGE_RESOLUTION|>--- conflicted
+++ resolved
@@ -22,15 +22,10 @@
 * Creates a filter to handle an error response. This includes parsing and normalizing error responses.
 */
 exports.create = function() {
-<<<<<<< HEAD
-  return function (resource, next, callback) {
-    var nextStream = next(resource, function (err, response, body) {
-=======
   var ServiceClient = require('../serviceclient');
 
   return function handle (resource, next, callback) {
     return next(resource, function (err, response, body) {
->>>>>>> f7b58a99
       if (!err && !(response.statusCode >= 200 && response.statusCode < 300)) {
         var rsp = ServiceClient._parseResponse(ServiceClient._buildResponse(false, body, response.headers, response.statusCode, null), ServiceClient._getDefaultXml2jsSettings());
 
