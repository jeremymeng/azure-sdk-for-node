﻿/*
* @copyright
* Copyright (c) Microsoft.  All rights reserved.
*
* Licensed under the Apache License, Version 2.0 (the "License");
* you may not use this file except in compliance with the License.
* You may obtain a copy of the License at
*   http://www.apache.org/licenses/LICENSE-2.0
*
* Unless required by applicable law or agreed to in writing, software
* distributed under the License is distributed on an "AS IS" BASIS,
* WITHOUT WARRANTIES OR CONDITIONS OF ANY KIND, either express or implied.
* See the License for the specific language governing permissions and
* limitations under the License.
*/

// Module dependencies.
var https = require('https');
var request = require('request');
var url = require('url');
var util = require('util');
var xml2js = require('xml2js');
var events = require('events');
var tunnel = require('tunnel');
var _ = require('underscore');

var azureutil = require('../../util/util');

var ServiceSettings = require('./servicesettings');
var Constants = require('../../util/constants');
var ServiceClientConstants = require('./serviceclientconstants');

var HeaderConstants = Constants.HeaderConstants;
var HttpResponseCodes = Constants.HttpConstants.HttpResponseCodes;
var Logger = require('../../diagnostics/logger');

var UserAgentFilter = require('../core/filters/useragentfilter');

/**
* Creates a new ServiceClient object.
* @ignore
* @constructor
* @param {string} host                    The host for the service.
* @param {object} authenticationProvider  The authentication provider object (e.g. sharedkey / sharedkeytable / sharedaccesssignature).
*/
function ServiceClient(host, authenticationProvider) {
  ServiceClient['super_'].call(this);

  this._initDefaultFilter();

  if (host) {
    this.setHost(host);
  } else if (!this.protocol) {
    this.protocol = ServiceSettings.DEFAULT_PROTOCOL;
  }

  this.authenticationProvider = authenticationProvider;
  this.logger = new Logger(Logger.LogLevels.INFO);

  if (process.env.AZURE_ENABLE_STRICT_SSL !== undefined) {
    this.strictSSL = process.env.AZURE_ENABLE_STRICT_SSL === 'true';
  } else {
    var nodeVersion = azureutil.getNodeVersion();

    if (nodeVersion.major > 0 || nodeVersion.minor > 8 || (nodeVersion.minor === 8 && nodeVersion.patch >= 18)) {
      this.strictSSL = true;
    } else {
      this.strictSSL = false;
    }
  }

  this._setDefaultProxy();

  this.xml2jsSettings = ServiceClient._getDefaultXml2jsSettings();
}

util.inherits(ServiceClient, events.EventEmitter);

/**
* Gets the default xml2js settings.
* @ignore
* @return {object} The default settings
*/
ServiceClient._getDefaultXml2jsSettings = function() {
  var xml2jsSettings = _.clone(xml2js.defaults['0.2']);
  xml2jsSettings.normalize = false;
  xml2jsSettings.trim = false;
  xml2jsSettings.attrkey = Constants.XML_METADATA_MARKER;
  xml2jsSettings.charkey = Constants.XML_VALUE_MARKER;
  xml2jsSettings.explicitArray = false;

  return xml2jsSettings;
};

/**
* Sets a host for the service.
* @ignore
* @param {string}     host                              The host for the service.
*/
ServiceClient.prototype.setHost = function (host) {
  var parsedHost = ServiceSettings.parseHost(host);
  this.host = parsedHost.hostname;

  if (parsedHost.port) {
    this.port = parsedHost.port;
  } else if (parsedHost.protocol === Constants.HTTPS) {
    this.port = 443;
  } else {
    this.port = 80;
  }

  if (!this.protocol) {
    this.protocol = parsedHost.protocol;
  }
};

/**
* Performs a REST service request through HTTP expecting an input stream.
* @ignore
*
* @param {WebResource} webResource                      The webresource on which to perform the request.
* @param {string}      outputData                       The outgoing request data as a raw string.
* @param {object}      [options]                        The request options.
* @param {int}         [options.timeoutIntervalInMs]    The timeout interval, in milliseconds, to use for the request.
* @param {function}    callback                         The chunked response callback function.
*/
ServiceClient.prototype.performChunkedRequest = function (webResource, outputData, options, chunkedCallback, callback) {
  this._performRequest(webResource, { outputData: outputData }, options, callback, chunkedCallback);
};

/**
* Performs a REST service request through HTTP expecting an input stream.
* @ignore
*
* @param {WebResource} webResource                      The webresource on which to perform the request.
* @param {string}      outputData                       The outgoing request data as a raw string.
* @param {object}      [options]                        The request options.
* @param {int}         [options.timeoutIntervalInMs]    The timeout interval, in milliseconds, to use for the request.
* @param {function}    callback                         The response callback function.
*/
ServiceClient.prototype.performRequest = function (webResource, outputData, options, callback) {
  this._performRequest(webResource, { outputData: outputData }, options, callback);
};

/**
* Performs a REST service request through HTTP expecting an input stream.
* @ignore
*
* @param {WebResource} webResource                      The webresource on which to perform the request.
* @param {Stream}      outputStream                     The outgoing request data as a stream.
* @param {object}      [options]                        The request options.
* @param {int}         [options.timeoutIntervalInMs]    The timeout interval, in milliseconds, to use for the request.
* @param {function}    callback                         The response callback function.
*/
ServiceClient.prototype.performRequestOutputStream = function (webResource, outputStream, options, callback) {
  this._performRequest(webResource, { outputStream: outputStream }, options, callback);
};

/**
* Performs a REST service request through HTTP expecting an input stream.
* @ignore
*
* @param {WebResource} webResource                      The webresource on which to perform the request.
* @param {string}      outputData                       The outgoing request data as a raw string.
* @param {Stream}      inputStream                      The ingoing response data as a stream.
* @param {object}      [options]                        The request options.
* @param {int}         [options.timeoutIntervalInMs]    The timeout interval, in milliseconds, to use for the request.
* @param {function}    callback                         The response callback function.
*/
ServiceClient.prototype.performRequestInputStream = function (webResource, outputData, inputStream, options, callback) {
  this._performRequest(webResource, { outputData: outputData, inputStream: inputStream }, options, callback);
};

/**
* Performs a REST service request through HTTP.
* @ignore
*
* @param {WebResource} webResource                      The webresource on which to perform the request.
* @param {object}      body                             The request body.
* @param {string}      [body.outputData]                The outgoing request data as a raw string.
* @param {Stream}      [body.outputStream]              The outgoing request data as a stream.
* @param {Stream}      [body.inputStream]               The ingoing response data as a stream.
* @param {object}      [options]                        The request options.
* @param {int}         [options.timeoutIntervalInMs]    The timeout interval, in milliseconds, to use for the request.
* @param {function}    callback                         The response callback function.
* @param {function}    chunkedCallback                  The chunked response callback function.
*/
ServiceClient.prototype._performRequest = function (webResource, body, options, callback, chunkedCallback) {
  var self = this;
  self._buildRequestOptions(webResource, body, options, function (err, requestOptions) {
    if (err) {
      callback({ error: err, response: null }, function (requestOptions, finalCallback) {
        finalCallback(requestOptions);
      });
    } else {
      UserAgentFilter._tagRequest(requestOptions, self.userAgent);

      self.logger.log(Logger.LogLevels.DEBUG, 'REQUEST OPTIONS:\n' + util.inspect(requestOptions));

      var operation = function (finalRequestOptions, next) {
        self.logger.log(Logger.LogLevels.DEBUG, 'FINAL REQUEST OPTIONS:\n' + util.inspect(finalRequestOptions));

        var processResponseCallback = function (error, response, body, cb) {
          var responseObject;

          if (error) {
            responseObject = { error: error, response: null };
          } else if (cb) {
            responseObject = { error: null, response: ServiceClient._buildResponse(false, response.body, response.headers, response.statusCode, response.md5) };
          } else {
            responseObject = self._processResponse(webResource, response);
          }

          if (cb) {
            cb(responseObject, next);
          } else {
            callback(responseObject, next);
          }
        };

        if (body && body.outputData) {
          finalRequestOptions.body = body.outputData;
        }

        var buildRequest = function (headersOnly) {
          // Build request (if body was set before, request will process immediately, if not it'll wait for the piping to happen)
          var requestStream;
          if (headersOnly || chunkedCallback) {
            requestStream = request(finalRequestOptions);
            requestStream.on('error', processResponseCallback);
            requestStream.on('response', function (response) {
              if (chunkedCallback) {
                response.on('data', function (chunk) {
                  response.body = chunk;
                  processResponseCallback(null, response, null, chunkedCallback);
                });
              }

              response.on('end', function () {
                processResponseCallback(null, response);
              });
            });
          } else {
            requestStream = request(finalRequestOptions, processResponseCallback);
          }

          // Workaround to avoid request from potentially setting unwanted (rejected) headers by the service
          var oldEnd = requestStream.end;
          requestStream.end = function () {
            if (finalRequestOptions.headers['content-length']) {
              requestStream.headers['content-length'] = finalRequestOptions.headers['content-length'];
            } else if (requestStream.headers['content-length']) {
              delete requestStream.headers['content-length'];
            }

            oldEnd.call(requestStream);
          };

          // Bubble events up
          requestStream.on('response', function (response) {
            self.emit('response', response);
          });

          return requestStream;
        };

        // Pipe any input / output streams
        if (body && body.inputStream) {
          buildRequest(true).pipe(body.inputStream);
        } else if (body && body.outputStream) {
          var sendUnchunked = function () {
            var size = finalRequestOptions.headers['content-length'] ?
              finalRequestOptions.headers['content-length'] :
              Constants.BlobConstants.MAX_SINGLE_UPLOAD_BLOB_SIZE_IN_BYTES;

            var concatBuf = new Buffer(size);
            var index = 0;

            body.outputStream.on('data', function (d) {
              d.copy(concatBuf, index, 0, d.length);
              index += d.length;
            }).on('end', function () {
              var requestStream = buildRequest();
              requestStream.write(concatBuf);
              requestStream.end();
            });
          };

          var sendStream = function () {
            // NOTE: workaround for an unexpected EPIPE exception when piping streams larger than 29 MB
            if (finalRequestOptions.headers['content-length'] && finalRequestOptions.headers['content-length'] < 29 * 1024 * 1024) {
              body.outputStream.pipe(buildRequest());
            } else {
              sendUnchunked();
            }
          };

          if (!body.outputStream.readable) {
            // This will wait until we know the readable stream is actually valid before piping
            body.outputStream.on('open', function () {
              sendStream();
            });
          } else {
            sendStream();
          }

          // This catches any errors that happen while creating the readable stream (usually invalid names)
          body.outputStream.on('error', function (error) {
            processResponseCallback(error);
          });
        } else {
          buildRequest();
        }
      };

      // The filter will do what it needs to the requestOptions and will provide a
      // function to be handled after the reply
      self.filter(requestOptions, function (postFiltersRequestOptions, nextPostCallback) {
        // If there is a filter, flow is:
        // filter -> operation -> process response -> next filter
        operation(postFiltersRequestOptions, nextPostCallback);
      });
    }
  });
};

/**
* Builds the request options to be passed to the http.request method.
* @ignore
* @param {WebResource} webResource The webresource where to build the options from.
* @param {object}      options     The request options.
* @param {function(error, requestOptions)}  callback  The callback function.
* @return {undefined}
*/
ServiceClient.prototype._buildRequestOptions = function (webResource, body, options, callback) {
  var self = this;

  if (!webResource.headers || !webResource.headers[HeaderConstants.CONTENT_TYPE]) {
    webResource.withHeader(HeaderConstants.CONTENT_TYPE, '');
  }

  if (!webResource.headers || webResource.headers[HeaderConstants.CONTENT_LENGTH] === undefined) {
    if (body && body.outputData) {
      webResource.withHeader(HeaderConstants.CONTENT_LENGTH, Buffer.byteLength(body.outputData, 'UTF8'));
    } else {
      webResource.withHeader(HeaderConstants.CONTENT_LENGTH, 0);
    }
  } else if (webResource.headers && webResource.headers[HeaderConstants.CONTENT_LENGTH] === null) {
    delete webResource.headers[HeaderConstants.CONTENT_LENGTH];
  }

  webResource.withHeader(HeaderConstants.ACCEPT_CHARSET_HEADER, 'UTF-8');
  webResource.withHeader(HeaderConstants.HOST_HEADER, self.host);

  // Sets the request url in the web resource.
  this._setRequestUrl(webResource);

  // Now that the web request is finalized, sign it
  this.authenticationProvider.signRequest(webResource, function (error) {
    var requestOptions = null;

    if (!error) {
      var targetUrl = {
        protocol: self._isHttps() ? 'https' : 'http',
        hostname: self.host,
        port: self.port,
        pathname: webResource.path,
        query: webResource.queryString
      };

      if (webResource.authentication && webResource.authentication.user) {
        targetUrl.auth = util.format('%s:%s', webResource.authentication.user, webResource.authentication.pass);
      }

      requestOptions = {
        url: url.format(targetUrl),
        method: webResource.method,
        headers: webResource.headers,
        strictSSL: self.strictSSL
      };

      if (webResource.authentication && webResource.authentication.keyvalue && webResource.authentication.certvalue) {
        requestOptions.key = webResource.authentication.keyvalue;
        requestOptions.cert = webResource.authentication.certvalue;
      }

      self._setAgent(self, requestOptions, self.protocol.toLowerCase() === Constants.HTTPS);

      if(options) {
        //set encoding of response data. If set to null, the body is returned as a Buffer
        requestOptions.encoding = options.responseEncoding;
        //set client request time out
        if(options.clientRequestTimeout && options.clientRequestTimeout > 0) {
          requestOptions.timeout = options.clientRequestTimeout;
        } else {
          requestOptions.timeout = Constants.DEFAULT_CLIENT_REQUEST_TIMEOUT;
        }
      }
    }

    callback(error, requestOptions);
  });
};

/**
<<<<<<< HEAD
=======
* Set the Agent to use for the request
*  Result depends on proxy settings and protocol
* @ignore
* @param {object}   reqopts     request options for request
* @param {bool}     isHTTPS     true - use https to proxy. Otherwise use http.
*/
ServiceClient.prototype._setAgent = function (self, reqopts, isHTTPS) {
  if (self.useTunnelProxy && self.proxy) {
    var agentinfo = {
      proxy: self.proxy
    };
    if (reqopts.key) {
      agentinfo.key = reqopts.key;
    }
    if (reqopts.cert) {
      agentinfo.cert = reqopts.cert;
    }
    if (this.maxSockets) {
      agentinfo.maxSockets = self.maxSockets;
    }
    if (isHTTPS) {
      if (self.proxyIsHTTPS) {
        reqopts.agent = tunnel.httpsOverHttps(agentinfo);
      } else {
        reqopts.agent = tunnel.httpsOverHttp(agentinfo);
      }
    } else {
      if (self.proxyIsHTTPS) {
        reqopts.agent = tunnel.httpOverHttps(agentinfo);
      } else {
        reqopts.agent = tunnel.httpOverHttp(agentinfo);
      }
    }
  } else if (isHTTPS) {
    reqopts.agent = new https.Agent(reqopts);
  }
};

/**
>>>>>>> 6e76fed4
* Process the response.
* @ignore
*
* @param {WebResource} webResource  The web resource that made the request.
* @param {Response}    response     The response object.
* @return The normalized responseObject.
*/
ServiceClient.prototype._processResponse = function (webResource, response) {
  var self = this;

  var rsp;
  var responseObject;

  if (webResource.validResponse(response.statusCode)) {
    rsp = ServiceClient._buildResponse(true, response.body, response.headers, response.statusCode, response.md5);

    if (webResource.rawResponse) {
      responseObject = { error: null, response: rsp };
    } else {
      responseObject = { error: null, response: ServiceClient._parseResponse(rsp, self.xml2jsSettings) };
    }
  } else {
    rsp = ServiceClient._parseResponse(ServiceClient._buildResponse(false, response.body, response.headers, response.statusCode, response.md5), self.xml2jsSettings);

    if (response.statusCode < 400 || response.statusCode >= 500) {
      this.logger.log(Logger.LogLevels.DEBUG,
          'ERROR code = ' + response.statusCode + ' :\n' + util.inspect(rsp.body));
    }

    var errorBody = rsp.body;
    if (!errorBody) {
      var code = Object.keys(HttpResponseCodes).filter(function (name) {
        if (HttpResponseCodes[name] === rsp.statusCode) {
          return name;
        }
      });

      errorBody = { error: { code: code[0] } };
    }

    var normalizedError = ServiceClient._normalizeError(errorBody);
    responseObject = { error: normalizedError, response: rsp };
  }

  this.logger.log(Logger.LogLevels.DEBUG, 'RESPONSE:\n' + util.inspect(responseObject));

  return responseObject;
};

/**
* Associate a filtering operation with this ServiceClient. Filtering operations
* can include logging, automatically retrying, etc. Filter operations are objects
* that implement a method with the signature:
*
*     "function handle (requestOptions, next)".
*
* After doing its preprocessing on the request options, the method needs to call
* "next" passing a callback with the following signature:
* signature:
*
*     "function (returnObject, finalCallback, next)"
*
* In this callback, and after processing the returnObject (the response from the
* request to the server), the callback needs to either invoke next if it exists to
* continue processing other filters or simply invoke finalCallback otherwise to end
* up the service invocation.
*
* @param {Object} filter The new filter object.
* @return {ServiceClient} A new service client with the filter applied.
*/
ServiceClient.prototype.withFilter = function (newFilter) {
  if (azureutil.objectIsNull(newFilter) || !newFilter.handle) {
    throw new Error('Incorrect filter object.');
  }

  // Create a new object with the same members as the current service
  var derived = _.clone(this);

  // If the current service has a filter, merge it with the new filter
  // (allowing us to effectively pipeline a series of filters)
  var parentFilter = this.filter;
  var mergedFilter = newFilter;
  if (parentFilter !== undefined) {
    // The parentFilterNext is either the operation or the nextPipe function generated on a previous merge
    // Ordering is [f3 pre] -> [f2 pre] -> [f1 pre] -> operation -> [f1 post] -> [f2 post] -> [f3 post]
    mergedFilter = function (originalRequestOptions, parentFilterNext) {
      newFilter.handle(originalRequestOptions, function (postRequestOptions, newFilterCallback) {
        // handle parent filter pre and get Parent filter post
        var next = function (postPostRequestOptions, parentFilterCallback) {
          // The parentFilterNext is the filter next to the merged filter.
          // For 2 filters, that'd be the actual operation.
          parentFilterNext(postPostRequestOptions, function (responseObject, responseCallback, finalCallback) {
            parentFilterCallback(responseObject, finalCallback, function (postResponseObject) {
              newFilterCallback(postResponseObject, responseCallback, finalCallback);
            });
          });
        };

        parentFilter(postRequestOptions, next);
      });
    };
  }

  // Store the filter so it can be applied in performRequest
  derived.filter = mergedFilter;
  return derived;
};

/*
* Builds a response object with normalized key names.
* @ignore
*
* @param {Bool}     isSuccessful    Boolean value indicating if the request was successful
* @param {Object}   body            The response body.
* @param {Object}   headers         The response headers.
* @param {int}      statusCode      The response status code.
* @param {string}   md5             The response's content md5 hash.
* @return {Object} A response object.
*/
ServiceClient._buildResponse = function (isSuccessful, body, headers, statusCode, md5) {
  return {
    isSuccessful: isSuccessful,
    statusCode: statusCode,
    body: body,
    headers: headers,
    md5: md5
  };
};

/**
* Parses a server response body from XML into a JS object.
* This is done using the xml2js library.
* @ignore
*
* @param {object} response The response object with a property "body" with a XML string content.
* @return {object} The same response object with the body part as a JS object instead of a XML string.
*/
ServiceClient._parseResponse = function (response, xml2jsSettings) {
  function parseJSON(body) {
    return JSON.parse(azureutil.removeBOM(body.toString()));
  }

  function parseXml(body) {
    var parsed;
    var parser = new xml2js.Parser(xml2jsSettings);
    parser.parseString(azureutil.removeBOM(body.toString()), function (err, parsedBody) {
      if (err) { throw err; }
      else { parsed = parsedBody; }
    });

    return parsed;
  }

  function parseStringError(body) {
    body = azureutil.removeBOM(body.toString());

    var splitBody = body.split(/:|\r\n/g);
    var locateSplitBody = splitBody.map(function (el) {
      return el.toLowerCase();
    });

    var codeIndex = locateSplitBody.indexOf('code');
    if (codeIndex !== -1) {
      var resultObject = {
        code: splitBody[codeIndex + 1].trim()
      };

      var detailIndex = locateSplitBody.indexOf('detail');
      if (detailIndex !== -1) {
        resultObject.detail = splitBody[detailIndex + 1].trim();
      }

      return { error: resultObject };
    } else {
      throw new Error('Invalid string error');
    }
  }

  function parseUncategorizedResponse() {
    try {
      // Start by assuming XML
      response.body = parseXml(response.body);
    } catch (e) {
      // Try string if XML failed to parse a valid error xml
      try {
        response.body = parseStringError(response.body);
      } catch (e) {
        // Do nothing
      }
    }
  }

  if (response.body && Buffer.byteLength(response.body.toString()) > 0) {
    if (response.headers && response.headers['content-type']) {
      var contentType = response.headers['content-type'].toLowerCase();
      if (contentType.indexOf('application/json') !== -1) {
        try {
          response.body = parseJSON(response.body);
        } catch (e) {
          response.body = { error: e };
        }
      } else if (contentType.indexOf('application/xml') !== -1 || contentType.indexOf('application/atom+xml') !== -1) {
        try {
          response.body = parseXml(response.body);
        } catch (e) {
          response.body = { error: e };
        }
      } else {
        // Some Azure replies return response with incorrect content-type. E.g. 'text/plain' to a XML response in RDFE getNetworkConfig
        parseUncategorizedResponse();
      }
    } else {
      // Some azure errors are returned without content-type header (e.g. table storage TableAlreadyExists)
      // In this scenario they can either be XML or pure strings
      parseUncategorizedResponse();
    }
  }

  return response;
};

/**
* Sets the webResource's requestUrl based on the service client settings.
* @ignore
*
* @param {WebResource} webResource The web resource where to set the request url.
* @return {undefined}
*/
ServiceClient.prototype._setRequestUrl = function (webResource) {
  // Normalize the path
  webResource.path = this._getPath(webResource.path);

  // Build the full request url
  webResource.uri = url.format({
    protocol: this.protocol,
    hostname: this.host,
    port: this.port,
    pathname: webResource.path,
    query: webResource.queryString
  });
};

/**
* Retrieves the normalized path to be used in a request.
* It adds a leading "/" to the path in case
* it's not there before.
* @ignore
* @param {string} path The path to be normalized.
* @return {string} The normalized path.
*/
ServiceClient.prototype._getPath = function (path) {
  if (path === null || path === undefined) {
    path = '/';
  } else if (path.indexOf('/') !== 0) {
    path = '/' + path;
  }

  return path;
};

/**
* Initializes the default filter.
* This filter is responsible for chaining the pre filters request into the operation and, after processing the response,
* pass it to the post processing filters. This method should only be invoked by the ServiceClient constructor.
* @ignore
*
* @return {undefined}
*/
ServiceClient.prototype._initDefaultFilter = function () {
  this.filter = function (requestOptions, nextPreCallback) {
    if (nextPreCallback) {
      // Handle the next pre callback and pass the function to be handled as post call back.
      nextPreCallback(requestOptions, function (returnObject, finalCallback, nextPostCallback) {
        if (nextPostCallback) {
          nextPostCallback(returnObject);
        } else if (finalCallback) {
          finalCallback(returnObject);
        }
      });
    }
  };
};

/**
* Retrieves the metadata headers from the response headers.
* @ignore
*
* @param {object} headers The metadata headers.
* @return {object} An object with the metadata headers (without the "x-ms-" prefix).
*/
ServiceClient.prototype.parseMetadataHeaders = function (headers) {
  var metadata = {};

  if (!headers) {
    return metadata;
  }

  for (var header in headers) {
    if (header.indexOf(HeaderConstants.PREFIX_FOR_STORAGE_METADATA) === 0) {
      var key = header.substr(HeaderConstants.PREFIX_FOR_STORAGE_METADATA.length, header.length - HeaderConstants.PREFIX_FOR_STORAGE_METADATA.length);
      metadata[key] = headers[header];
    }
  }

  return metadata;
};

/**
* Gets the value of the environment variable for is emulated.
*
* @return {bool} True if the service client is running on an emulated environment; false otherwise.
*/
ServiceClient.isEmulated = function () {
  return (!azureutil.objectIsNull(process.env[ServiceClientConstants.EnvironmentVariables.EMULATED]) &&
    process.env[ServiceClientConstants.EnvironmentVariables.EMULATED] !== 'false');
};

// Other functions

/**
* Processes the error body into a normalized error object with all the properties lowercased.
*
* Error information may be returned by a service call with additional debugging information:
* http://msdn.microsoft.com/en-us/library/windowsazure/dd179382.aspx
*
* Table services returns these properties lowercased, example, "code" instead of "Code". So that the user
* can always expect the same format, this method lower cases everything.
*
* @ignore
*
* @param {Object} error The error object as returned by the service and parsed to JSON by the xml2json.
* @return {Object} The normalized error object with all properties lower cased.
*/
ServiceClient._normalizeError = function (error) {
  if (azureutil.objectIsString(error)) {
    return new Error(error);
  } else if (error) {
    var normalizedError = {};

    var errorProperties = error.Error || error.error || error;
    for (var property in errorProperties) {
      if (property !== Constants.XML_METADATA_MARKER) {
        var value = null;
        if (errorProperties[property] && errorProperties[property][Constants.XML_VALUE_MARKER]) {
          value = errorProperties[property][Constants.XML_VALUE_MARKER];
        } else {
          value = errorProperties[property];
        }

        normalizedError[property.toLowerCase()] = value;
      }
    }

    var errorMessage = normalizedError.code;
    if (normalizedError.detail) {
      errorMessage += ' - ' + normalizedError.detail;
    }

    var errorObject = new Error(errorMessage);
    _.extend(errorObject, normalizedError);
    return errorObject;
  }

  return null;
};

/*
* Loads the fields "useProxy" and respective protocol, port and url
* from the environment values HTTPS_PROXY and HTTP_PROXY
* in case those are set.
* @ignore
*
* @return {string} or null
*/
ServiceClient.prototype._loadEnvironmentProxyValue = function () {
  var proxyUrl = null;
  if (process.env[ServiceClientConstants.EnvironmentVariables.HTTPS_PROXY]) {
    proxyUrl = process.env[ServiceClientConstants.EnvironmentVariables.HTTPS_PROXY];
  } else if (process.env[ServiceClientConstants.EnvironmentVariables.HTTPS_PROXY.toLowerCase()]) {
    proxyUrl = process.env[ServiceClientConstants.EnvironmentVariables.HTTPS_PROXY.toLowerCase()];
  } else if (process.env[ServiceClientConstants.EnvironmentVariables.HTTP_PROXY]) {
    proxyUrl = process.env[ServiceClientConstants.EnvironmentVariables.HTTP_PROXY];
  } else if (process.env[ServiceClientConstants.EnvironmentVariables.HTTP_PROXY.toLowerCase()]) {
    proxyUrl = process.env[ServiceClientConstants.EnvironmentVariables.HTTP_PROXY.toLowerCase()];
  }

  return proxyUrl;
};

/**
* Sets the service host default proxy from the environment.
* Can be overridden by calling _setProxyUrl or _setProxy
*
*/
ServiceClient.prototype._setDefaultProxy = function () {
  var proxyUrl = this._loadEnvironmentProxyValue();
  this._setProxyUrl(proxyUrl);
};

/*
* Sets proxy object from a proxy url.
*
* @param {string}   proxyurl     url of proxy server. ex: http:corpproxy:80
*                                if null or undefined, clears proxy
*/
ServiceClient.prototype._setProxyUrl = function (proxyurl) {
  if (proxyurl) {
    var parsedUrl = url.parse(proxyurl);
    if (!parsedUrl.port) {
      parsedUrl.port = 80;
    }
    this._setProxy({
        host: parsedUrl.hostname,
        port: parsedUrl.port
      },
      parsedUrl.protocol.substr(0, 5).toLowerCase() === Constants.HTTPS);
  } else {
    this._setProxy(null);
  }
};

/*
* Sets proxy object specified by caller.
*
* @param {object}   proxy       proxy to use for tunneling
*                               {
*                                host: hostname
*                                port: port number
*                                proxyAuth: 'user:password' for basic auth
*                                headers: {...} headers for proxy server
*                                key: key for proxy server
*                                ca: ca for proxy server
*                                cert: cert for proxy server
*                               }
*                               if null or undefined, clears proxy
* @param {bool}     isHTTPS     true - use https to proxy. Otherwise use http.
*/
ServiceClient.prototype._setProxy = function (proxy, isHTTPS) {
  if (proxy) {
    this.useTunnelProxy = true;
    this.proxy = proxy;
    this.proxyIsHTTPS = isHTTPS || false;
  } else {
    this.useTunnelProxy = false;
    this.proxy = null;
  }
};

/**
* Set the Agent to use for the request
*  Result depends on proxy settings and protocol
*
* @param {object}   reqopts     request options for request
* @param {bool}     isHTTPS     true - use https to proxy. Otherwise use http.
*/
ServiceClient.prototype._setAgent = function (self, reqopts, isHTTPS) {
  if (self.useTunnelProxy && self.proxy) {
    reqopts.strictSSL = false;

    var agentinfo = {
      proxy: self.proxy
    };
    if (reqopts.key) {
      agentinfo.key = reqopts.key;
    }
    if (reqopts.cert) {
      agentinfo.cert = reqopts.cert;
    }
    if (this.maxSockets) {
      agentinfo.maxSockets = self.maxSockets;
    }

    if (isHTTPS) {
      if (self.proxyIsHTTPS) {
        reqopts.agent = tunnel.httpsOverHttps(agentinfo);
      } else {
        reqopts.agent = tunnel.httpsOverHttp(agentinfo);
      }
    } else {
      if (self.proxyIsHTTPS) {
        reqopts.agent = tunnel.httpOverHttps(agentinfo);
      } else {
        reqopts.agent = tunnel.httpOverHttp(agentinfo);
      }
    }
  } else if (isHTTPS) {
    reqopts.agent = new https.Agent(reqopts);
  }
};

/**
* Determines if the current protocol is https.
* @ignore
*
* @return {Bool} True if the protocol is https; false otherwise.
*/
ServiceClient.prototype._isHttps = function () {
  return (this.protocol.toLowerCase() === Constants.HTTPS);
};

module.exports = ServiceClient;<|MERGE_RESOLUTION|>--- conflicted
+++ resolved
@@ -403,48 +403,6 @@
 };
 
 /**
-<<<<<<< HEAD
-=======
-* Set the Agent to use for the request
-*  Result depends on proxy settings and protocol
-* @ignore
-* @param {object}   reqopts     request options for request
-* @param {bool}     isHTTPS     true - use https to proxy. Otherwise use http.
-*/
-ServiceClient.prototype._setAgent = function (self, reqopts, isHTTPS) {
-  if (self.useTunnelProxy && self.proxy) {
-    var agentinfo = {
-      proxy: self.proxy
-    };
-    if (reqopts.key) {
-      agentinfo.key = reqopts.key;
-    }
-    if (reqopts.cert) {
-      agentinfo.cert = reqopts.cert;
-    }
-    if (this.maxSockets) {
-      agentinfo.maxSockets = self.maxSockets;
-    }
-    if (isHTTPS) {
-      if (self.proxyIsHTTPS) {
-        reqopts.agent = tunnel.httpsOverHttps(agentinfo);
-      } else {
-        reqopts.agent = tunnel.httpsOverHttp(agentinfo);
-      }
-    } else {
-      if (self.proxyIsHTTPS) {
-        reqopts.agent = tunnel.httpOverHttps(agentinfo);
-      } else {
-        reqopts.agent = tunnel.httpOverHttp(agentinfo);
-      }
-    }
-  } else if (isHTTPS) {
-    reqopts.agent = new https.Agent(reqopts);
-  }
-};
-
-/**
->>>>>>> 6e76fed4
 * Process the response.
 * @ignore
 *
