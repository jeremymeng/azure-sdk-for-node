{
  "name": "azure-extra",
  "author": "Microsoft Corporation",
  "contributors": [
    "Cowlishaw, Mark <markcowl@microsoft.com>",
    "Rodrigues, Andre <andrerod@microsoft.com>",
    "Tavares, Chris <ctavares@microsoft.com>",
    "Mkrtchyan, Hovsep <hovsepm@microsoft.com>"
  ],
<<<<<<< HEAD
  "version": "0.1.5",
=======
  "version": "0.1.6",
>>>>>>> 552a744d
  "description": "Microsoft Azure Client Library in node for miscellaneous items",
  "tags": [
    "azure",
    "sdk"
  ],
  "keywords": [
    "node",
    "azure"
  ],
  "main": "./lib/graphRbac.js",
  "engines": {
    "node": ">= 0.6.15"
  },
  "licenses": [
    {
      "type": "Apache 2.0",
      "url": "http://www.apache.org/licenses/LICENSE-2.0"
    }
  ],
  "dependencies": {
    "azure-common": "0.9.10",
    "underscore": "1.4.x"
  },
  "homepage": "http://github.com/Azure/azure-sdk-for-node",
  "repository": {
    "type": "git",
    "url": "git@github.com:Azure/azure-sdk-for-node.git"
  },
  "bugs": {
    "url": "http://github.com/Azure/azure-sdk-for-node/issues"
  },
  "scripts": {
    "test": "npm -s run-script jshint"
  }
}<|MERGE_RESOLUTION|>--- conflicted
+++ resolved
@@ -7,11 +7,7 @@
     "Tavares, Chris <ctavares@microsoft.com>",
     "Mkrtchyan, Hovsep <hovsepm@microsoft.com>"
   ],
-<<<<<<< HEAD
-  "version": "0.1.5",
-=======
   "version": "0.1.6",
->>>>>>> 552a744d
   "description": "Microsoft Azure Client Library in node for miscellaneous items",
   "tags": [
     "azure",
