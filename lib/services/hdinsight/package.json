{
  "name": "azure-asm-hdinsight",
  "author": "Microsoft Corporation",
  "contributors": [
    "Block, Glenn <gblock@microsoft.com>",
    "Cowlishaw, Mark <markcowl@microsoft.com>",
    "Dejardin, Louis <loudej@microsoft.com>",
    "Georgiev, Yavor <yavorg@microsoft.com>",
    "Janczuk, Tomasz <tjanczuk@microsoft.com>",
    "Rodrigues, Andre <andrerod@microsoft.com>",
    "Tavares, Chris <ctavares@microsoft.com>"
  ],
<<<<<<< HEAD
  "version": "0.9.17",
=======
  "version": "0.10.0",
>>>>>>> cdaa6dce
  "description": "Microsoft Azure HDInsight Service Library for node",
  "tags": [
    "azure",
    "sdk"
  ],
  "keywords": [
    "node",
    "azure"
  ],
  "main": "./lib/hdinsight.js",
  "engines": {
    "node": ">= 0.6.15"
  },
  "licenses": [
    {
      "type": "Apache 2.0",
      "url": "http://www.apache.org/licenses/LICENSE-2.0"
    }
  ],
  "dependencies": {
    "azure-common": "0.9.12",
    "underscore": "1.4.x"
  },
  "homepage": "http://github.com/Azure/azure-sdk-for-node",
  "repository": {
    "type": "git",
    "url": "git@github.com:Azure/azure-sdk-for-node.git"
  },
  "bugs": {
    "url": "http://github.com/Azure/azure-sdk-for-node/issues"
  },
  "scripts": {
    "test": "npm -s run-script jshint"
  }
}<|MERGE_RESOLUTION|>--- conflicted
+++ resolved
@@ -10,11 +10,7 @@
     "Rodrigues, Andre <andrerod@microsoft.com>",
     "Tavares, Chris <ctavares@microsoft.com>"
   ],
-<<<<<<< HEAD
-  "version": "0.9.17",
-=======
-  "version": "0.10.0",
->>>>>>> cdaa6dce
+  "version": "0.10.1",
   "description": "Microsoft Azure HDInsight Service Library for node",
   "tags": [
     "azure",
