{
  "name": "azure-storage-legacy",
  "author": "Microsoft Corporation",
  "contributors": [
    "Block, Glenn <gblock@microsoft.com>",
    "Cowlishaw, Mark <markcowl@microsoft.com>",
    "Dejardin, Louis <loudej@microsoft.com>",
    "Georgiev, Yavor <yavorg@microsoft.com>",
    "Janczuk, Tomasz <tjanczuk@microsoft.com>",
    "Rodrigues, Andre <andrerod@microsoft.com>",
    "Tavares, Chris <ctavares@microsoft.com>"
  ],
<<<<<<< HEAD
  "version": "0.10.0",
=======
  "version": "0.9.15",
>>>>>>> 0fbfa257
  "description": "Microsoft Azure Storage Client Library for node for back compat with older versions of node sdk",
  "tags": [
    "azure",
    "sdk"
  ],
  "keywords": [
    "node",
    "azure"
  ],
  "main": "./lib/storage.js",
  "engines": {
    "node": ">= 0.6.15"
  },
  "licenses": [
    {
      "type": "Apache 2.0",
      "url": "http://www.apache.org/licenses/LICENSE-2.0"
    }
  ],
  "dependencies": {
    "azure-common": "0.9.12",
    "underscore": "1.4.x",
    "mime": "~1.2.4"
  },
  "homepage": "http://github.com/Azure/azure-sdk-for-node",
  "repository": {
    "type": "git",
    "url": "git@github.com:Azure/azure-sdk-for-node.git"
  },
  "bugs": {
    "url": "http://github.com/Azure/azure-sdk-for-node/issues"
  },
  "scripts": {
    "test": "npm -s run-script jshint"
  }
}<|MERGE_RESOLUTION|>--- conflicted
+++ resolved
@@ -10,11 +10,7 @@
     "Rodrigues, Andre <andrerod@microsoft.com>",
     "Tavares, Chris <ctavares@microsoft.com>"
   ],
-<<<<<<< HEAD
   "version": "0.10.0",
-=======
-  "version": "0.9.15",
->>>>>>> 0fbfa257
   "description": "Microsoft Azure Storage Client Library for node for back compat with older versions of node sdk",
   "tags": [
     "azure",
