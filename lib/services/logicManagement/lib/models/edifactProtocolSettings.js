--- conflicted
+++ resolved
@@ -31,15 +31,9 @@
    * @property {boolean}
    * [validationSettings.checkDuplicateTransactionSetControlNumber] The value
    * indicating whether to check for duplicate transaction set control number.
-<<<<<<< HEAD
-   * @property {boolean} [validationSettings.validateEDITypes] The value
-   * indicating whether to Whether to validate EDI types.
-   * @property {boolean} [validationSettings.validateXSDTypes] The value
-=======
    * @property {boolean} [validationSettings.validateEdiTypes] The value
    * indicating whether to Whether to validate EDI types.
    * @property {boolean} [validationSettings.validateXsdTypes] The value
->>>>>>> 4aa80f45
    * indicating whether to Whether to validate XSD types.
    * @property {boolean}
    * [validationSettings.allowLeadingAndTrailingSpacesAndZeroes] The value
