--- conflicted
+++ resolved
@@ -21,15 +21,9 @@
    * settings has to be applied.
    * @property {boolean} enforceCharacterSet The value indicating whether to
    * validate character Set.
-<<<<<<< HEAD
-   * @property {boolean} validateEDITypes The value indicating whether to
-   * validate EDI types.
-   * @property {boolean} validateXSDTypes The value indicating whether to
-=======
    * @property {boolean} validateEdiTypes The value indicating whether to
    * validate EDI types.
    * @property {boolean} validateXsdTypes The value indicating whether to
->>>>>>> 4aa80f45
    * validate XSD types.
    * @property {boolean} allowLeadingAndTrailingSpacesAndZeroes The value
    * indicating whether to allow leading and trailing spaces and zeroes.
