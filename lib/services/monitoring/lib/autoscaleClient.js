/* jshint latedef:false */
/* jshint forin:false */
/* jshint noempty:false */

// 
// Copyright (c) Microsoft and contributors.  All rights reserved.
// 
// Licensed under the Apache License, Version 2.0 (the "License");
// you may not use this file except in compliance with the License.
// You may obtain a copy of the License at
//   http://www.apache.org/licenses/LICENSE-2.0
// 
// Unless required by applicable law or agreed to in writing, software
// distributed under the License is distributed on an "AS IS" BASIS,
// WITHOUT WARRANTIES OR CONDITIONS OF ANY KIND, either express or implied.
// 
// See the License for the specific language governing permissions and
// limitations under the License.
// 

// Warning: This code was generated by a tool.
// 
// Changes to this file may cause incorrect behavior and will be lost if the
// code is regenerated.

'use strict';

var util = require('util');
var moment = require('moment');
var azureCommon = require('azure-common');
var Service = azureCommon.Service;
var WebResource = azureCommon.WebResource;

var AutoscaleClient = ( /** @lends AutoscaleClient */ function() {
  /**
   * @class
   * Initializes a new instance of the AutoscaleClient class.
   * @constructor
   * 
   * @param {SubscriptionCloudCredentials} credentials Gets subscription
   * credentials which uniquely identify Microsoft Azure subscription. The
   * subscription ID forms part of the URI for every service call.
   * 
   * @param {string} [credentials.subscriptionId]
   * 
   * @param {string} [baseUri] Gets the URI used as the base for all cloud
   * service requests.
   * 
   * @param {Array} filters
   */
  function AutoscaleClient(credentials, baseUri, filters) {
    if (credentials === null || credentials === undefined) {
      throw new Error('credentials cannot be null.');
    }
    
    AutoscaleClient['super_'].call(this, credentials, filters);
    
    this.credentials = credentials;
    this.baseUri = baseUri;
    if (this.baseUri === null || this.baseUri === undefined) {
      this.baseUri = 'https://management.core.windows.net';
    }
    if (this.apiVersion === null || this.apiVersion === undefined) {
      this.apiVersion = '2013-10-01';
    }
    if (this.longRunningOperationInitialTimeout === null || this.longRunningOperationInitialTimeout === undefined) {
      this.longRunningOperationInitialTimeout = -1;
    }
    if (this.longRunningOperationRetryTimeout === null || this.longRunningOperationRetryTimeout === undefined) {
      this.longRunningOperationRetryTimeout = -1;
    }
    /**
     * Provides an instance of the [SettingOperations](-SettingOperations.html)
     * object.
     * @type {object}
     */
    this.settings = new SettingOperations(this);
  }
  
  util.inherits(AutoscaleClient, Service);
  
  
  return AutoscaleClient;
})();
exports.AutoscaleClient = AutoscaleClient;

var SettingOperations = ( /** @lends SettingOperations */ function() {
  /**
   * @class
   * Operations for managing the autoscale settings.
   * __NOTE__: An instance of this class is automatically created for an
   * instance of the [AutoscaleClient] {@link AutoscaleClient~AutoscaleClient}.
   * See [settings] {@link AutoscaleClient~AutoscaleClient#settings}.
   * Initializes a new instance of the SettingOperations class.
   * @constructor
   * 
   * @param {AutoscaleClient} client Reference to the service client.
   */
  function SettingOperations(client) {
    this.client = client;
  }
  
  /**
   * 
   * @param {string} resourceId The resource ID.
   * 
   * @param {AutoscaleSettingCreateOrUpdateParameters} parameters Parameters
   * supplied to the operation.
   * 
   * @param {AutoscaleSetting} [parameters.setting] The setting to create or
   * update.
   * 
   * @param {array} [parameters.setting.profiles]
   * 
   * @param {boolean} [parameters.setting.enabled]
   * 
   * @param {function} callback
   * 
   * @returns {Stream} The response stream.
   */
  SettingOperations.prototype.createOrUpdate = function(resourceId, parameters, callback) {
    if (callback === null || callback === undefined) {
      throw new Error('callback cannot be null.');
    }
    // Validate
    if (resourceId === null || resourceId === undefined) {
      return callback(new Error('resourceId cannot be null.'));
    }
    if (parameters === null || parameters === undefined) {
      return callback(new Error('parameters cannot be null.'));
    }
<<<<<<< HEAD
    if (parameters.setting !== null && parameters.setting !== undefined) {
      if (parameters.setting.enabled === null || parameters.setting.enabled === undefined) {
        return callback(new Error('parameters.setting.enabled cannot be null.'));
      }
      if (parameters.setting.profiles !== null && parameters.setting.profiles !== undefined) {
        for (var loweredIndex1 = 0; loweredIndex1 < parameters.setting.profiles.length; loweredIndex1 = loweredIndex1 + 1) {
          var profilesParameterItem = parameters.setting.profiles[loweredIndex1];
          if (profilesParameterItem.fixedDate !== null && profilesParameterItem.fixedDate !== undefined) {
            if (profilesParameterItem.fixedDate.end === null || profilesParameterItem.fixedDate.end === undefined) {
              return callback(new Error('parameters.setting.profiles.fixedDate.end cannot be null.'));
            }
            if (profilesParameterItem.fixedDate.start === null || profilesParameterItem.fixedDate.start === undefined) {
              return callback(new Error('parameters.setting.profiles.fixedDate.start cannot be null.'));
            }
          }
          if (profilesParameterItem.rules !== null && profilesParameterItem.rules !== undefined) {
            for (var loweredIndex2 = 0; loweredIndex2 < profilesParameterItem.rules.length; loweredIndex2 = loweredIndex2 + 1) {
              var rulesParameterItem = profilesParameterItem.rules[loweredIndex2];
              if (rulesParameterItem.metricTrigger !== null && rulesParameterItem.metricTrigger !== undefined) {
                if (rulesParameterItem.metricTrigger.threshold === null || rulesParameterItem.metricTrigger.threshold === undefined) {
                  return callback(new Error('parameters.setting.profiles.rules.metricTrigger.threshold cannot be null.'));
                }
                if (rulesParameterItem.metricTrigger.timeGrain === null || rulesParameterItem.metricTrigger.timeGrain === undefined) {
                  return callback(new Error('parameters.setting.profiles.rules.metricTrigger.timeGrain cannot be null.'));
                }
                if (rulesParameterItem.metricTrigger.timeWindow === null || rulesParameterItem.metricTrigger.timeWindow === undefined) {
                  return callback(new Error('parameters.setting.profiles.rules.metricTrigger.timeWindow cannot be null.'));
                }
              }
              if (rulesParameterItem.scaleAction !== null && rulesParameterItem.scaleAction !== undefined) {
                if (rulesParameterItem.scaleAction.cooldown === null || rulesParameterItem.scaleAction.cooldown === undefined) {
                  return callback(new Error('parameters.setting.profiles.rules.scaleAction.cooldown cannot be null.'));
                }
              }
            }
          }
        }
      }
    }
=======
>>>>>>> b4706eb0
    
    // Tracing
    
    // Construct URL
<<<<<<< HEAD
    var url2 = '/' + (this.client.credentials.subscriptionId !== null && this.client.credentials.subscriptionId !== undefined ? this.client.credentials.subscriptionId.trim() : '') + '/services/monitoring/autoscalesettings?';
    url2 = url2 + 'resourceId=' + encodeURIComponent(resourceId.trim());
=======
    var url2 = '';
    url2 = url2 + '/';
    if (this.client.credentials.subscriptionId !== null && this.client.credentials.subscriptionId !== undefined) {
      url2 = url2 + encodeURIComponent(this.client.credentials.subscriptionId);
    }
    url2 = url2 + '/services/monitoring/autoscalesettings';
    var queryParameters = [];
    queryParameters.push('resourceId=' + encodeURIComponent(resourceId));
    if (queryParameters.length > 0) {
      url2 = url2 + '?' + queryParameters.join('&');
    }
>>>>>>> b4706eb0
    var baseUrl = this.client.baseUri;
    // Trim '/' character from the end of baseUrl and beginning of url.
    if (baseUrl[baseUrl.length - 1] === '/') {
      baseUrl = baseUrl.substring(0, (baseUrl.length - 1) + 0);
    }
    if (url2[0] === '/') {
      url2 = url2.substring(1);
    }
    url2 = baseUrl + '/' + url2;
    url2 = url2.replace(' ', '%20');
    
    // Create HTTP transport objects
    var httpRequest = new WebResource();
    httpRequest.method = 'PUT';
    httpRequest.headers = {};
    httpRequest.url = url2;
    
    // Set Headers
    httpRequest.headers['Accept'] = 'application/json';
    httpRequest.headers['Content-Type'] = 'application/json; charset=utf-8';
    httpRequest.headers['x-ms-version'] = '2013-10-01';
    
    // Serialize Request
    var requestContent = null;
    var requestDoc = null;
    
    var autoscaleSettingCreateOrUpdateParametersValue = {};
    requestDoc = autoscaleSettingCreateOrUpdateParametersValue;
    
    if (parameters.setting !== null && parameters.setting !== undefined) {
      if (parameters.setting.profiles !== null && parameters.setting.profiles !== undefined) {
        var profilesArray = [];
<<<<<<< HEAD
        for (var loweredIndex3 = 0; loweredIndex3 < parameters.setting.profiles.length; loweredIndex3 = loweredIndex3 + 1) {
          var profilesItem = parameters.setting.profiles[loweredIndex3];
=======
        for (var loweredIndex1 = 0; loweredIndex1 < parameters.setting.profiles.length; loweredIndex1 = loweredIndex1 + 1) {
          var profilesItem = parameters.setting.profiles[loweredIndex1];
>>>>>>> b4706eb0
          var autoscaleProfileValue = {};
          profilesArray.push(autoscaleProfileValue);
          
          if (profilesItem.name !== null && profilesItem.name !== undefined) {
            autoscaleProfileValue['Name'] = profilesItem.name;
          }
          
          if (profilesItem.capacity !== null && profilesItem.capacity !== undefined) {
            var capacityValue = {};
            autoscaleProfileValue['Capacity'] = capacityValue;
            
            if (profilesItem.capacity.minimum !== null && profilesItem.capacity.minimum !== undefined) {
              capacityValue['Minimum'] = profilesItem.capacity.minimum;
            }
            
            if (profilesItem.capacity.maximum !== null && profilesItem.capacity.maximum !== undefined) {
              capacityValue['Maximum'] = profilesItem.capacity.maximum;
            }
            
            if (profilesItem.capacity.default !== null && profilesItem.capacity.default !== undefined) {
              capacityValue['Default'] = profilesItem.capacity.default;
            }
          }
          
          if (profilesItem.rules !== null && profilesItem.rules !== undefined) {
            var rulesArray = [];
            for (var loweredIndex2 = 0; loweredIndex2 < profilesItem.rules.length; loweredIndex2 = loweredIndex2 + 1) {
              var rulesItem = profilesItem.rules[loweredIndex2];
              var scaleRuleValue = {};
              rulesArray.push(scaleRuleValue);
              
              if (rulesItem.metricTrigger !== null && rulesItem.metricTrigger !== undefined) {
                var metricTriggerValue = {};
                scaleRuleValue['MetricTrigger'] = metricTriggerValue;
                
                if (rulesItem.metricTrigger.metricName !== null && rulesItem.metricTrigger.metricName !== undefined) {
                  metricTriggerValue['MetricName'] = rulesItem.metricTrigger.metricName;
                }
                
                if (rulesItem.metricTrigger.metricNamespace !== null && rulesItem.metricTrigger.metricNamespace !== undefined) {
                  metricTriggerValue['MetricNamespace'] = rulesItem.metricTrigger.metricNamespace;
                }
                
                if (rulesItem.metricTrigger.metricSource !== null && rulesItem.metricTrigger.metricSource !== undefined) {
                  metricTriggerValue['MetricSource'] = rulesItem.metricTrigger.metricSource;
                }
                
<<<<<<< HEAD
                metricTriggerValue['TimeGrain'] = rulesItem.metricTrigger.timeGrain.toIsoString();
                
                metricTriggerValue['Statistic'] = rulesItem.metricTrigger.statistic !== null && rulesItem.metricTrigger.statistic !== undefined ? rulesItem.metricTrigger.statistic.toString() : 'Average';
                
                metricTriggerValue['TimeWindow'] = rulesItem.metricTrigger.timeWindow.toIsoString();
                
                metricTriggerValue['TimeAggregation'] = rulesItem.metricTrigger.timeAggregation !== null && rulesItem.metricTrigger.timeAggregation !== undefined ? rulesItem.metricTrigger.timeAggregation.toString() : 'Average';
                
                metricTriggerValue['Operator'] = rulesItem.metricTrigger.operator !== null && rulesItem.metricTrigger.operator !== undefined ? rulesItem.metricTrigger.operator.toString() : 'Equals';
                
                metricTriggerValue['Threshold'] = rulesItem.metricTrigger.threshold;
=======
                if (rulesItem.metricTrigger.timeGrain !== null && rulesItem.metricTrigger.timeGrain !== undefined) {
                  metricTriggerValue['TimeGrain'] = rulesItem.metricTrigger.timeGrain.toIsoString();
                }
                
                if (rulesItem.metricTrigger.statistic !== null && rulesItem.metricTrigger.statistic !== undefined) {
                  metricTriggerValue['Statistic'] = rulesItem.metricTrigger.statistic !== null && rulesItem.metricTrigger.statistic !== undefined ? rulesItem.metricTrigger.statistic.toString() : 'Average';
                }
                
                if (rulesItem.metricTrigger.timeWindow !== null && rulesItem.metricTrigger.timeWindow !== undefined) {
                  metricTriggerValue['TimeWindow'] = rulesItem.metricTrigger.timeWindow.toIsoString();
                }
                
                if (rulesItem.metricTrigger.timeAggregation !== null && rulesItem.metricTrigger.timeAggregation !== undefined) {
                  metricTriggerValue['TimeAggregation'] = rulesItem.metricTrigger.timeAggregation !== null && rulesItem.metricTrigger.timeAggregation !== undefined ? rulesItem.metricTrigger.timeAggregation.toString() : 'Average';
                }
                
                if (rulesItem.metricTrigger.operator !== null && rulesItem.metricTrigger.operator !== undefined) {
                  metricTriggerValue['Operator'] = rulesItem.metricTrigger.operator !== null && rulesItem.metricTrigger.operator !== undefined ? rulesItem.metricTrigger.operator.toString() : 'Equals';
                }
                
                if (rulesItem.metricTrigger.threshold !== null && rulesItem.metricTrigger.threshold !== undefined) {
                  metricTriggerValue['Threshold'] = rulesItem.metricTrigger.threshold;
                }
>>>>>>> b4706eb0
              }
              
              if (rulesItem.scaleAction !== null && rulesItem.scaleAction !== undefined) {
                var scaleActionValue = {};
                scaleRuleValue['ScaleAction'] = scaleActionValue;
                
<<<<<<< HEAD
                scaleActionValue['Direction'] = rulesItem.scaleAction.direction !== null && rulesItem.scaleAction.direction !== undefined ? rulesItem.scaleAction.direction.toString() : 'None';
                
                scaleActionValue['Type'] = rulesItem.scaleAction.type !== null && rulesItem.scaleAction.type !== undefined ? rulesItem.scaleAction.type.toString() : 'ChangeSize';
=======
                if (rulesItem.scaleAction.direction !== null && rulesItem.scaleAction.direction !== undefined) {
                  scaleActionValue['Direction'] = rulesItem.scaleAction.direction !== null && rulesItem.scaleAction.direction !== undefined ? rulesItem.scaleAction.direction.toString() : 'None';
                }
                
                if (rulesItem.scaleAction.type !== null && rulesItem.scaleAction.type !== undefined) {
                  scaleActionValue['Type'] = rulesItem.scaleAction.type !== null && rulesItem.scaleAction.type !== undefined ? rulesItem.scaleAction.type.toString() : 'ChangeSize';
                }
>>>>>>> b4706eb0
                
                if (rulesItem.scaleAction.value !== null && rulesItem.scaleAction.value !== undefined) {
                  scaleActionValue['Value'] = rulesItem.scaleAction.value;
                }
                
<<<<<<< HEAD
                scaleActionValue['Cooldown'] = rulesItem.scaleAction.cooldown.toIsoString();
=======
                if (rulesItem.scaleAction.cooldown !== null && rulesItem.scaleAction.cooldown !== undefined) {
                  scaleActionValue['Cooldown'] = rulesItem.scaleAction.cooldown.toIsoString();
                }
>>>>>>> b4706eb0
              }
            }
            autoscaleProfileValue['Rules'] = rulesArray;
          }
          
          if (profilesItem.fixedDate !== null && profilesItem.fixedDate !== undefined) {
            var fixedDateValue = {};
            autoscaleProfileValue['FixedDate'] = fixedDateValue;
            
            if (profilesItem.fixedDate.timeZone !== null && profilesItem.fixedDate.timeZone !== undefined) {
              fixedDateValue['TimeZone'] = profilesItem.fixedDate.timeZone;
            }
            
<<<<<<< HEAD
            fixedDateValue['Start'] = profilesItem.fixedDate.start;
            
            fixedDateValue['End'] = profilesItem.fixedDate.end;
=======
            if (profilesItem.fixedDate.start !== null && profilesItem.fixedDate.start !== undefined) {
              fixedDateValue['Start'] = profilesItem.fixedDate.start;
            }
            
            if (profilesItem.fixedDate.end !== null && profilesItem.fixedDate.end !== undefined) {
              fixedDateValue['End'] = profilesItem.fixedDate.end;
            }
>>>>>>> b4706eb0
          }
          
          if (profilesItem.recurrence !== null && profilesItem.recurrence !== undefined) {
            var recurrenceValue = {};
            autoscaleProfileValue['Recurrence'] = recurrenceValue;
            
<<<<<<< HEAD
            recurrenceValue['Frequency'] = profilesItem.recurrence.frequency !== null && profilesItem.recurrence.frequency !== undefined ? profilesItem.recurrence.frequency.toString() : 'None';
=======
            if (profilesItem.recurrence.frequency !== null && profilesItem.recurrence.frequency !== undefined) {
              recurrenceValue['Frequency'] = profilesItem.recurrence.frequency !== null && profilesItem.recurrence.frequency !== undefined ? profilesItem.recurrence.frequency.toString() : 'None';
            }
>>>>>>> b4706eb0
            
            if (profilesItem.recurrence.schedule !== null && profilesItem.recurrence.schedule !== undefined) {
              var scheduleValue = {};
              recurrenceValue['Schedule'] = scheduleValue;
              
              if (profilesItem.recurrence.schedule.timeZone !== null && profilesItem.recurrence.schedule.timeZone !== undefined) {
                scheduleValue['TimeZone'] = profilesItem.recurrence.schedule.timeZone;
              }
              
              if (profilesItem.recurrence.schedule.days !== null && profilesItem.recurrence.schedule.days !== undefined) {
                var daysArray = [];
                for (var loweredIndex3 = 0; loweredIndex3 < profilesItem.recurrence.schedule.days.length; loweredIndex3 = loweredIndex3 + 1) {
                  var daysItem = profilesItem.recurrence.schedule.days[loweredIndex3];
                  daysArray.push(daysItem);
                }
                scheduleValue['Days'] = daysArray;
              }
              
              if (profilesItem.recurrence.schedule.hours !== null && profilesItem.recurrence.schedule.hours !== undefined) {
                var hoursArray = [];
                for (var loweredIndex4 = 0; loweredIndex4 < profilesItem.recurrence.schedule.hours.length; loweredIndex4 = loweredIndex4 + 1) {
                  var hoursItem = profilesItem.recurrence.schedule.hours[loweredIndex4];
                  hoursArray.push(hoursItem);
                }
                scheduleValue['Hours'] = hoursArray;
              }
              
              if (profilesItem.recurrence.schedule.minutes !== null && profilesItem.recurrence.schedule.minutes !== undefined) {
                var minutesArray = [];
                for (var loweredIndex5 = 0; loweredIndex5 < profilesItem.recurrence.schedule.minutes.length; loweredIndex5 = loweredIndex5 + 1) {
                  var minutesItem = profilesItem.recurrence.schedule.minutes[loweredIndex5];
                  minutesArray.push(minutesItem);
                }
                scheduleValue['Minutes'] = minutesArray;
              }
            }
          }
        }
        autoscaleSettingCreateOrUpdateParametersValue['Profiles'] = profilesArray;
      }
      
<<<<<<< HEAD
      autoscaleSettingCreateOrUpdateParametersValue['Enabled'] = parameters.setting.enabled;
=======
      if (parameters.setting.enabled !== null && parameters.setting.enabled !== undefined) {
        autoscaleSettingCreateOrUpdateParametersValue['Enabled'] = parameters.setting.enabled;
      }
>>>>>>> b4706eb0
    }
    
    requestContent = JSON.stringify(requestDoc);
    httpRequest.body = requestContent;
    httpRequest.headers['Content-Length'] = Buffer.isBuffer(requestContent) ? requestContent.length : Buffer.byteLength(requestContent, 'UTF8');
    // Send Request
    return this.client.pipeline(httpRequest, function (err, response, body) {
      if (err !== null && err !== undefined) {
        return callback(err);
      }
      var statusCode = response.statusCode;
      if (statusCode !== 200 && statusCode !== 201) {
        var error = new Error(body);
        error.statusCode = response.statusCode;
        return callback(error);
      }
      
      // Create Result
      var result = null;
      // Deserialize Response
<<<<<<< HEAD
      var responseContent = body;
      result = {};
      var responseDoc = null;
      if (responseContent) {
        responseDoc = JSON.parse(responseContent);
=======
      if (statusCode === 200 || statusCode === 201) {
        var responseContent = body;
        result = {};
        var responseDoc = null;
        if (responseContent) {
          responseDoc = JSON.parse(responseContent);
        }
        
        if (responseDoc !== null && responseDoc !== undefined) {
        }
        
      }
      result.statusCode = statusCode;
      result.requestId = response.headers['x-ms-request-id'];
      
      return callback(null, result);
    });
  };
  
  /**
   * 
   * @param {string} resourceId The resource ID.
   * 
   * @param {function} callback
   * 
   * @returns {Stream} The response stream.
   */
  SettingOperations.prototype.deleteMethod = function(resourceId, callback) {
    if (callback === null || callback === undefined) {
      throw new Error('callback cannot be null.');
    }
    // Validate
    if (resourceId === null || resourceId === undefined) {
      return callback(new Error('resourceId cannot be null.'));
    }
    
    // Tracing
    
    // Construct URL
    var url2 = '';
    url2 = url2 + '/';
    if (this.client.credentials.subscriptionId !== null && this.client.credentials.subscriptionId !== undefined) {
      url2 = url2 + encodeURIComponent(this.client.credentials.subscriptionId);
    }
    url2 = url2 + '/services/monitoring/autoscalesettings';
    var queryParameters = [];
    queryParameters.push('resourceId=' + encodeURIComponent(resourceId));
    if (queryParameters.length > 0) {
      url2 = url2 + '?' + queryParameters.join('&');
    }
    var baseUrl = this.client.baseUri;
    // Trim '/' character from the end of baseUrl and beginning of url.
    if (baseUrl[baseUrl.length - 1] === '/') {
      baseUrl = baseUrl.substring(0, (baseUrl.length - 1) + 0);
    }
    if (url2[0] === '/') {
      url2 = url2.substring(1);
    }
    url2 = baseUrl + '/' + url2;
    url2 = url2.replace(' ', '%20');
    
    // Create HTTP transport objects
    var httpRequest = new WebResource();
    httpRequest.method = 'DELETE';
    httpRequest.headers = {};
    httpRequest.url = url2;
    
    // Set Headers
    httpRequest.headers['Accept'] = 'application/json';
    httpRequest.headers['Content-Type'] = 'application/json; charset=utf-8';
    httpRequest.headers['x-ms-version'] = '2013-10-01';
    
    // Send Request
    return this.client.pipeline(httpRequest, function (err, response, body) {
      if (err !== null && err !== undefined) {
        return callback(err);
>>>>>>> b4706eb0
      }
      
      if (responseDoc !== null && responseDoc !== undefined) {
      }
      
<<<<<<< HEAD
=======
      // Create Result
      var result = null;
      // Deserialize Response
      if (statusCode === 200) {
        var responseContent = body;
        result = {};
        var responseDoc = null;
        if (responseContent) {
          responseDoc = JSON.parse(responseContent);
        }
        
        if (responseDoc !== null && responseDoc !== undefined) {
        }
        
      }
>>>>>>> b4706eb0
      result.statusCode = statusCode;
      result.requestId = response.headers['x-ms-request-id'];
      
      return callback(null, result);
    });
  };
  
  /**
   * 
   * @param {string} resourceId The resource ID.
   * 
   * @param {function} callback
   * 
   * @returns {Stream} The response stream.
   */
<<<<<<< HEAD
  SettingOperations.prototype.delete = function(resourceId, callback) {
=======
  SettingOperations.prototype.get = function(resourceId, callback) {
>>>>>>> b4706eb0
    if (callback === null || callback === undefined) {
      throw new Error('callback cannot be null.');
    }
    // Validate
    if (resourceId === null || resourceId === undefined) {
      return callback(new Error('resourceId cannot be null.'));
    }
    
    // Tracing
    
    // Construct URL
<<<<<<< HEAD
    var url2 = '/' + (this.client.credentials.subscriptionId !== null && this.client.credentials.subscriptionId !== undefined ? this.client.credentials.subscriptionId.trim() : '') + '/services/monitoring/autoscalesettings?';
    url2 = url2 + 'resourceId=' + encodeURIComponent(resourceId.trim());
=======
    var url2 = '';
    url2 = url2 + '/';
    if (this.client.credentials.subscriptionId !== null && this.client.credentials.subscriptionId !== undefined) {
      url2 = url2 + encodeURIComponent(this.client.credentials.subscriptionId);
    }
    url2 = url2 + '/services/monitoring/autoscalesettings';
    var queryParameters = [];
    queryParameters.push('resourceId=' + encodeURIComponent(resourceId));
    if (queryParameters.length > 0) {
      url2 = url2 + '?' + queryParameters.join('&');
    }
>>>>>>> b4706eb0
    var baseUrl = this.client.baseUri;
    // Trim '/' character from the end of baseUrl and beginning of url.
    if (baseUrl[baseUrl.length - 1] === '/') {
      baseUrl = baseUrl.substring(0, (baseUrl.length - 1) + 0);
    }
    if (url2[0] === '/') {
      url2 = url2.substring(1);
    }
    url2 = baseUrl + '/' + url2;
    url2 = url2.replace(' ', '%20');
    
    // Create HTTP transport objects
    var httpRequest = new WebResource();
    httpRequest.method = 'DELETE';
    httpRequest.headers = {};
    httpRequest.url = url2;
    
    // Set Headers
    httpRequest.headers['Accept'] = 'application/json';
    httpRequest.headers['Content-Type'] = 'application/json; charset=utf-8';
    httpRequest.headers['x-ms-version'] = '2013-10-01';
    
    // Send Request
    return this.client.pipeline(httpRequest, function (err, response, body) {
      if (err !== null && err !== undefined) {
        return callback(err);
      }
      var statusCode = response.statusCode;
      if (statusCode !== 200) {
        var error = new Error(body);
        error.statusCode = response.statusCode;
        return callback(error);
      }
      
      // Create Result
      var result = null;
      // Deserialize Response
<<<<<<< HEAD
      var responseContent = body;
      result = {};
      var responseDoc = null;
      if (responseContent) {
        responseDoc = JSON.parse(responseContent);
      }
      
      if (responseDoc !== null && responseDoc !== undefined) {
      }
      
      result.statusCode = statusCode;
      result.requestId = response.headers['x-ms-request-id'];
      
      return callback(null, result);
    });
  };
  
  /**
   * 
   * @param {string} resourceId The resource ID.
   * 
   * @param {function} callback
   * 
   * @returns {Stream} The response stream.
   */
  SettingOperations.prototype.get = function(resourceId, callback) {
    if (callback === null || callback === undefined) {
      throw new Error('callback cannot be null.');
    }
    // Validate
    if (resourceId === null || resourceId === undefined) {
      return callback(new Error('resourceId cannot be null.'));
    }
    
    // Tracing
    
    // Construct URL
    var url2 = '/' + (this.client.credentials.subscriptionId !== null && this.client.credentials.subscriptionId !== undefined ? this.client.credentials.subscriptionId.trim() : '') + '/services/monitoring/autoscalesettings?';
    url2 = url2 + 'resourceId=' + encodeURIComponent(resourceId.trim());
    var baseUrl = this.client.baseUri;
    // Trim '/' character from the end of baseUrl and beginning of url.
    if (baseUrl[baseUrl.length - 1] === '/') {
      baseUrl = baseUrl.substring(0, (baseUrl.length - 1) + 0);
    }
    if (url2[0] === '/') {
      url2 = url2.substring(1);
    }
    url2 = baseUrl + '/' + url2;
    url2 = url2.replace(' ', '%20');
    
    // Create HTTP transport objects
    var httpRequest = new WebResource();
    httpRequest.method = 'GET';
    httpRequest.headers = {};
    httpRequest.url = url2;
    
    // Set Headers
    httpRequest.headers['Accept'] = 'application/json';
    httpRequest.headers['Content-Type'] = 'application/json; charset=utf-8';
    httpRequest.headers['x-ms-version'] = '2013-10-01';
    
    // Send Request
    return this.client.pipeline(httpRequest, function (err, response, body) {
      if (err !== null && err !== undefined) {
        return callback(err);
      }
      var statusCode = response.statusCode;
      if (statusCode !== 200) {
        var error = new Error(body);
        error.statusCode = response.statusCode;
        return callback(error);
      }
      
      // Create Result
      var result = null;
      // Deserialize Response
      var responseContent = body;
      result = {};
      var responseDoc = null;
      if (responseContent) {
        responseDoc = JSON.parse(responseContent);
      }
      
      if (responseDoc !== null && responseDoc !== undefined) {
        var settingInstance = { profiles: [] };
        result.setting = settingInstance;
        
        var profilesArray = responseDoc['Profiles'];
        if (profilesArray !== null && profilesArray !== undefined) {
          for (var loweredIndex1 = 0; loweredIndex1 < profilesArray.length; loweredIndex1 = loweredIndex1 + 1) {
            var profilesValue = profilesArray[loweredIndex1];
            var autoscaleProfileInstance = { rules: [] };
            settingInstance.profiles.push(autoscaleProfileInstance);
            
            var nameValue = profilesValue['Name'];
            if (nameValue !== null && nameValue !== undefined) {
              var nameInstance = nameValue;
              autoscaleProfileInstance.name = nameInstance;
            }
            
            var capacityValue = profilesValue['Capacity'];
            if (capacityValue !== null && capacityValue !== undefined) {
              var capacityInstance = {};
              autoscaleProfileInstance.capacity = capacityInstance;
              
              var minimumValue = capacityValue['Minimum'];
              if (minimumValue !== null && minimumValue !== undefined) {
                var minimumInstance = minimumValue;
                capacityInstance.minimum = minimumInstance;
              }
              
              var maximumValue = capacityValue['Maximum'];
              if (maximumValue !== null && maximumValue !== undefined) {
                var maximumInstance = maximumValue;
                capacityInstance.maximum = maximumInstance;
              }
              
              var defaultValue = capacityValue['Default'];
              if (defaultValue !== null && defaultValue !== undefined) {
                var defaultInstance = defaultValue;
                capacityInstance.default = defaultInstance;
              }
            }
            
            var rulesArray = profilesValue['Rules'];
            if (rulesArray !== null && rulesArray !== undefined) {
              for (var loweredIndex2 = 0; loweredIndex2 < rulesArray.length; loweredIndex2 = loweredIndex2 + 1) {
                var rulesValue = rulesArray[loweredIndex2];
                var scaleRuleInstance = {};
                autoscaleProfileInstance.rules.push(scaleRuleInstance);
                
                var metricTriggerValue = rulesValue['MetricTrigger'];
                if (metricTriggerValue !== null && metricTriggerValue !== undefined) {
                  var metricTriggerInstance = {};
                  scaleRuleInstance.metricTrigger = metricTriggerInstance;
                  
                  var metricNameValue = metricTriggerValue['MetricName'];
                  if (metricNameValue !== null && metricNameValue !== undefined) {
                    var metricNameInstance = metricNameValue;
                    metricTriggerInstance.metricName = metricNameInstance;
                  }
                  
                  var metricNamespaceValue = metricTriggerValue['MetricNamespace'];
                  if (metricNamespaceValue !== null && metricNamespaceValue !== undefined) {
                    var metricNamespaceInstance = metricNamespaceValue;
                    metricTriggerInstance.metricNamespace = metricNamespaceInstance;
                  }
                  
                  var metricSourceValue = metricTriggerValue['MetricSource'];
                  if (metricSourceValue !== null && metricSourceValue !== undefined) {
                    var metricSourceInstance = metricSourceValue;
                    metricTriggerInstance.metricSource = metricSourceInstance;
                  }
                  
                  var timeGrainValue = metricTriggerValue['TimeGrain'];
                  if (timeGrainValue !== null && timeGrainValue !== undefined) {
                    var timeGrainInstance = moment.duration(timeGrainValue);
                    metricTriggerInstance.timeGrain = timeGrainInstance;
                  }
                  
                  var statisticValue = metricTriggerValue['Statistic'];
                  if (statisticValue !== null && statisticValue !== undefined) {
                    var statisticInstance = statisticValue;
                    metricTriggerInstance.statistic = statisticInstance;
                  }
                  
                  var timeWindowValue = metricTriggerValue['TimeWindow'];
                  if (timeWindowValue !== null && timeWindowValue !== undefined) {
                    var timeWindowInstance = moment.duration(timeWindowValue);
                    metricTriggerInstance.timeWindow = timeWindowInstance;
                  }
                  
                  var timeAggregationValue = metricTriggerValue['TimeAggregation'];
                  if (timeAggregationValue !== null && timeAggregationValue !== undefined) {
                    var timeAggregationInstance = timeAggregationValue;
                    metricTriggerInstance.timeAggregation = timeAggregationInstance;
                  }
                  
                  var operatorValue = metricTriggerValue['Operator'];
                  if (operatorValue !== null && operatorValue !== undefined) {
                    var operatorInstance = operatorValue;
                    metricTriggerInstance.operator = operatorInstance;
                  }
                  
                  var thresholdValue = metricTriggerValue['Threshold'];
                  if (thresholdValue !== null && thresholdValue !== undefined) {
                    var thresholdInstance = thresholdValue;
                    metricTriggerInstance.threshold = thresholdInstance;
                  }
                }
                
                var scaleActionValue = rulesValue['ScaleAction'];
                if (scaleActionValue !== null && scaleActionValue !== undefined) {
                  var scaleActionInstance = {};
                  scaleRuleInstance.scaleAction = scaleActionInstance;
                  
                  var directionValue = scaleActionValue['Direction'];
                  if (directionValue !== null && directionValue !== undefined) {
                    var directionInstance = directionValue;
                    scaleActionInstance.direction = directionInstance;
                  }
                  
                  var typeValue = scaleActionValue['Type'];
                  if (typeValue !== null && typeValue !== undefined) {
                    var typeInstance = typeValue;
                    scaleActionInstance.type = typeInstance;
                  }
                  
                  var valueValue = scaleActionValue['Value'];
                  if (valueValue !== null && valueValue !== undefined) {
                    var valueInstance = valueValue;
                    scaleActionInstance.value = valueInstance;
                  }
                  
                  var cooldownValue = scaleActionValue['Cooldown'];
                  if (cooldownValue !== null && cooldownValue !== undefined) {
                    var cooldownInstance = moment.duration(cooldownValue);
                    scaleActionInstance.cooldown = cooldownInstance;
                  }
                }
              }
            }
            
            var fixedDateValue = profilesValue['FixedDate'];
            if (fixedDateValue !== null && fixedDateValue !== undefined) {
              var fixedDateInstance = {};
              autoscaleProfileInstance.fixedDate = fixedDateInstance;
              
              var timeZoneValue = fixedDateValue['TimeZone'];
              if (timeZoneValue !== null && timeZoneValue !== undefined) {
                var timeZoneInstance = timeZoneValue;
                fixedDateInstance.timeZone = timeZoneInstance;
              }
              
              var startValue = fixedDateValue['Start'];
              if (startValue !== null && startValue !== undefined) {
                var startInstance = startValue;
                fixedDateInstance.start = startInstance;
              }
              
              var endValue = fixedDateValue['End'];
              if (endValue !== null && endValue !== undefined) {
                var endInstance = endValue;
                fixedDateInstance.end = endInstance;
              }
            }
            
            var recurrenceValue = profilesValue['Recurrence'];
            if (recurrenceValue !== null && recurrenceValue !== undefined) {
              var recurrenceInstance = {};
              autoscaleProfileInstance.recurrence = recurrenceInstance;
              
              var frequencyValue = recurrenceValue['Frequency'];
              if (frequencyValue !== null && frequencyValue !== undefined) {
                var frequencyInstance = frequencyValue;
                recurrenceInstance.frequency = frequencyInstance;
              }
              
              var scheduleValue = recurrenceValue['Schedule'];
              if (scheduleValue !== null && scheduleValue !== undefined) {
                var scheduleInstance = { days: [], hours: [], minutes: [] };
                recurrenceInstance.schedule = scheduleInstance;
                
                var timeZoneValue2 = scheduleValue['TimeZone'];
                if (timeZoneValue2 !== null && timeZoneValue2 !== undefined) {
                  var timeZoneInstance2 = timeZoneValue2;
                  scheduleInstance.timeZone = timeZoneInstance2;
                }
                
                var daysArray = scheduleValue['Days'];
                if (daysArray !== null && daysArray !== undefined) {
                  for (var loweredIndex3 = 0; loweredIndex3 < daysArray.length; loweredIndex3 = loweredIndex3 + 1) {
                    var daysValue = daysArray[loweredIndex3];
                    scheduleInstance.days.push(daysValue);
                  }
                }
                
                var hoursArray = scheduleValue['Hours'];
                if (hoursArray !== null && hoursArray !== undefined) {
                  for (var loweredIndex4 = 0; loweredIndex4 < hoursArray.length; loweredIndex4 = loweredIndex4 + 1) {
                    var hoursValue = hoursArray[loweredIndex4];
                    scheduleInstance.hours.push(hoursValue);
                  }
                }
                
                var minutesArray = scheduleValue['Minutes'];
                if (minutesArray !== null && minutesArray !== undefined) {
                  for (var loweredIndex5 = 0; loweredIndex5 < minutesArray.length; loweredIndex5 = loweredIndex5 + 1) {
                    var minutesValue = minutesArray[loweredIndex5];
                    scheduleInstance.minutes.push(minutesValue);
                  }
                }
              }
            }
          }
        }
        
        var enabledValue = responseDoc['Enabled'];
        if (enabledValue !== null && enabledValue !== undefined) {
          var enabledInstance = enabledValue;
          settingInstance.enabled = enabledInstance;
        }
      }
      
=======
      if (statusCode === 200) {
        var responseContent = body;
        result = {};
        var responseDoc = null;
        if (responseContent) {
          responseDoc = JSON.parse(responseContent);
        }
        
        if (responseDoc !== null && responseDoc !== undefined) {
          var settingInstance = { profiles: [] };
          result.setting = settingInstance;
          
          var profilesArray = responseDoc['Profiles'];
          if (profilesArray !== null && profilesArray !== undefined) {
            for (var loweredIndex1 = 0; loweredIndex1 < profilesArray.length; loweredIndex1 = loweredIndex1 + 1) {
              var profilesValue = profilesArray[loweredIndex1];
              var autoscaleProfileInstance = { rules: [] };
              settingInstance.profiles.push(autoscaleProfileInstance);
              
              var nameValue = profilesValue['Name'];
              if (nameValue !== null && nameValue !== undefined) {
                var nameInstance = nameValue;
                autoscaleProfileInstance.name = nameInstance;
              }
              
              var capacityValue = profilesValue['Capacity'];
              if (capacityValue !== null && capacityValue !== undefined) {
                var capacityInstance = {};
                autoscaleProfileInstance.capacity = capacityInstance;
                
                var minimumValue = capacityValue['Minimum'];
                if (minimumValue !== null && minimumValue !== undefined) {
                  var minimumInstance = minimumValue;
                  capacityInstance.minimum = minimumInstance;
                }
                
                var maximumValue = capacityValue['Maximum'];
                if (maximumValue !== null && maximumValue !== undefined) {
                  var maximumInstance = maximumValue;
                  capacityInstance.maximum = maximumInstance;
                }
                
                var defaultValue = capacityValue['Default'];
                if (defaultValue !== null && defaultValue !== undefined) {
                  var defaultInstance = defaultValue;
                  capacityInstance.default = defaultInstance;
                }
              }
              
              var rulesArray = profilesValue['Rules'];
              if (rulesArray !== null && rulesArray !== undefined) {
                for (var loweredIndex2 = 0; loweredIndex2 < rulesArray.length; loweredIndex2 = loweredIndex2 + 1) {
                  var rulesValue = rulesArray[loweredIndex2];
                  var scaleRuleInstance = {};
                  autoscaleProfileInstance.rules.push(scaleRuleInstance);
                  
                  var metricTriggerValue = rulesValue['MetricTrigger'];
                  if (metricTriggerValue !== null && metricTriggerValue !== undefined) {
                    var metricTriggerInstance = {};
                    scaleRuleInstance.metricTrigger = metricTriggerInstance;
                    
                    var metricNameValue = metricTriggerValue['MetricName'];
                    if (metricNameValue !== null && metricNameValue !== undefined) {
                      var metricNameInstance = metricNameValue;
                      metricTriggerInstance.metricName = metricNameInstance;
                    }
                    
                    var metricNamespaceValue = metricTriggerValue['MetricNamespace'];
                    if (metricNamespaceValue !== null && metricNamespaceValue !== undefined) {
                      var metricNamespaceInstance = metricNamespaceValue;
                      metricTriggerInstance.metricNamespace = metricNamespaceInstance;
                    }
                    
                    var metricSourceValue = metricTriggerValue['MetricSource'];
                    if (metricSourceValue !== null && metricSourceValue !== undefined) {
                      var metricSourceInstance = metricSourceValue;
                      metricTriggerInstance.metricSource = metricSourceInstance;
                    }
                    
                    var timeGrainValue = metricTriggerValue['TimeGrain'];
                    if (timeGrainValue !== null && timeGrainValue !== undefined) {
                      var timeGrainInstance = moment.duration(timeGrainValue);
                      metricTriggerInstance.timeGrain = timeGrainInstance;
                    }
                    
                    var statisticValue = metricTriggerValue['Statistic'];
                    if (statisticValue !== null && statisticValue !== undefined) {
                      var statisticInstance = statisticValue;
                      metricTriggerInstance.statistic = statisticInstance;
                    }
                    
                    var timeWindowValue = metricTriggerValue['TimeWindow'];
                    if (timeWindowValue !== null && timeWindowValue !== undefined) {
                      var timeWindowInstance = moment.duration(timeWindowValue);
                      metricTriggerInstance.timeWindow = timeWindowInstance;
                    }
                    
                    var timeAggregationValue = metricTriggerValue['TimeAggregation'];
                    if (timeAggregationValue !== null && timeAggregationValue !== undefined) {
                      var timeAggregationInstance = timeAggregationValue;
                      metricTriggerInstance.timeAggregation = timeAggregationInstance;
                    }
                    
                    var operatorValue = metricTriggerValue['Operator'];
                    if (operatorValue !== null && operatorValue !== undefined) {
                      var operatorInstance = operatorValue;
                      metricTriggerInstance.operator = operatorInstance;
                    }
                    
                    var thresholdValue = metricTriggerValue['Threshold'];
                    if (thresholdValue !== null && thresholdValue !== undefined) {
                      var thresholdInstance = thresholdValue;
                      metricTriggerInstance.threshold = thresholdInstance;
                    }
                  }
                  
                  var scaleActionValue = rulesValue['ScaleAction'];
                  if (scaleActionValue !== null && scaleActionValue !== undefined) {
                    var scaleActionInstance = {};
                    scaleRuleInstance.scaleAction = scaleActionInstance;
                    
                    var directionValue = scaleActionValue['Direction'];
                    if (directionValue !== null && directionValue !== undefined) {
                      var directionInstance = directionValue;
                      scaleActionInstance.direction = directionInstance;
                    }
                    
                    var typeValue = scaleActionValue['Type'];
                    if (typeValue !== null && typeValue !== undefined) {
                      var typeInstance = typeValue;
                      scaleActionInstance.type = typeInstance;
                    }
                    
                    var valueValue = scaleActionValue['Value'];
                    if (valueValue !== null && valueValue !== undefined) {
                      var valueInstance = valueValue;
                      scaleActionInstance.value = valueInstance;
                    }
                    
                    var cooldownValue = scaleActionValue['Cooldown'];
                    if (cooldownValue !== null && cooldownValue !== undefined) {
                      var cooldownInstance = moment.duration(cooldownValue);
                      scaleActionInstance.cooldown = cooldownInstance;
                    }
                  }
                }
              }
              
              var fixedDateValue = profilesValue['FixedDate'];
              if (fixedDateValue !== null && fixedDateValue !== undefined) {
                var fixedDateInstance = {};
                autoscaleProfileInstance.fixedDate = fixedDateInstance;
                
                var timeZoneValue = fixedDateValue['TimeZone'];
                if (timeZoneValue !== null && timeZoneValue !== undefined) {
                  var timeZoneInstance = timeZoneValue;
                  fixedDateInstance.timeZone = timeZoneInstance;
                }
                
                var startValue = fixedDateValue['Start'];
                if (startValue !== null && startValue !== undefined) {
                  var startInstance = startValue;
                  fixedDateInstance.start = startInstance;
                }
                
                var endValue = fixedDateValue['End'];
                if (endValue !== null && endValue !== undefined) {
                  var endInstance = endValue;
                  fixedDateInstance.end = endInstance;
                }
              }
              
              var recurrenceValue = profilesValue['Recurrence'];
              if (recurrenceValue !== null && recurrenceValue !== undefined) {
                var recurrenceInstance = {};
                autoscaleProfileInstance.recurrence = recurrenceInstance;
                
                var frequencyValue = recurrenceValue['Frequency'];
                if (frequencyValue !== null && frequencyValue !== undefined) {
                  var frequencyInstance = frequencyValue;
                  recurrenceInstance.frequency = frequencyInstance;
                }
                
                var scheduleValue = recurrenceValue['Schedule'];
                if (scheduleValue !== null && scheduleValue !== undefined) {
                  var scheduleInstance = { days: [], hours: [], minutes: [] };
                  recurrenceInstance.schedule = scheduleInstance;
                  
                  var timeZoneValue2 = scheduleValue['TimeZone'];
                  if (timeZoneValue2 !== null && timeZoneValue2 !== undefined) {
                    var timeZoneInstance2 = timeZoneValue2;
                    scheduleInstance.timeZone = timeZoneInstance2;
                  }
                  
                  var daysArray = scheduleValue['Days'];
                  if (daysArray !== null && daysArray !== undefined) {
                    for (var loweredIndex3 = 0; loweredIndex3 < daysArray.length; loweredIndex3 = loweredIndex3 + 1) {
                      var daysValue = daysArray[loweredIndex3];
                      scheduleInstance.days.push(daysValue);
                    }
                  }
                  
                  var hoursArray = scheduleValue['Hours'];
                  if (hoursArray !== null && hoursArray !== undefined) {
                    for (var loweredIndex4 = 0; loweredIndex4 < hoursArray.length; loweredIndex4 = loweredIndex4 + 1) {
                      var hoursValue = hoursArray[loweredIndex4];
                      scheduleInstance.hours.push(hoursValue);
                    }
                  }
                  
                  var minutesArray = scheduleValue['Minutes'];
                  if (minutesArray !== null && minutesArray !== undefined) {
                    for (var loweredIndex5 = 0; loweredIndex5 < minutesArray.length; loweredIndex5 = loweredIndex5 + 1) {
                      var minutesValue = minutesArray[loweredIndex5];
                      scheduleInstance.minutes.push(minutesValue);
                    }
                  }
                }
              }
            }
          }
          
          var enabledValue = responseDoc['Enabled'];
          if (enabledValue !== null && enabledValue !== undefined) {
            var enabledInstance = enabledValue;
            settingInstance.enabled = enabledInstance;
          }
        }
        
      }
>>>>>>> b4706eb0
      result.statusCode = statusCode;
      result.requestId = response.headers['x-ms-request-id'];
      
      return callback(null, result);
    });
  };
  
  return SettingOperations;
})();<|MERGE_RESOLUTION|>--- conflicted
+++ resolved
@@ -129,56 +129,10 @@
     if (parameters === null || parameters === undefined) {
       return callback(new Error('parameters cannot be null.'));
     }
-<<<<<<< HEAD
-    if (parameters.setting !== null && parameters.setting !== undefined) {
-      if (parameters.setting.enabled === null || parameters.setting.enabled === undefined) {
-        return callback(new Error('parameters.setting.enabled cannot be null.'));
-      }
-      if (parameters.setting.profiles !== null && parameters.setting.profiles !== undefined) {
-        for (var loweredIndex1 = 0; loweredIndex1 < parameters.setting.profiles.length; loweredIndex1 = loweredIndex1 + 1) {
-          var profilesParameterItem = parameters.setting.profiles[loweredIndex1];
-          if (profilesParameterItem.fixedDate !== null && profilesParameterItem.fixedDate !== undefined) {
-            if (profilesParameterItem.fixedDate.end === null || profilesParameterItem.fixedDate.end === undefined) {
-              return callback(new Error('parameters.setting.profiles.fixedDate.end cannot be null.'));
-            }
-            if (profilesParameterItem.fixedDate.start === null || profilesParameterItem.fixedDate.start === undefined) {
-              return callback(new Error('parameters.setting.profiles.fixedDate.start cannot be null.'));
-            }
-          }
-          if (profilesParameterItem.rules !== null && profilesParameterItem.rules !== undefined) {
-            for (var loweredIndex2 = 0; loweredIndex2 < profilesParameterItem.rules.length; loweredIndex2 = loweredIndex2 + 1) {
-              var rulesParameterItem = profilesParameterItem.rules[loweredIndex2];
-              if (rulesParameterItem.metricTrigger !== null && rulesParameterItem.metricTrigger !== undefined) {
-                if (rulesParameterItem.metricTrigger.threshold === null || rulesParameterItem.metricTrigger.threshold === undefined) {
-                  return callback(new Error('parameters.setting.profiles.rules.metricTrigger.threshold cannot be null.'));
-                }
-                if (rulesParameterItem.metricTrigger.timeGrain === null || rulesParameterItem.metricTrigger.timeGrain === undefined) {
-                  return callback(new Error('parameters.setting.profiles.rules.metricTrigger.timeGrain cannot be null.'));
-                }
-                if (rulesParameterItem.metricTrigger.timeWindow === null || rulesParameterItem.metricTrigger.timeWindow === undefined) {
-                  return callback(new Error('parameters.setting.profiles.rules.metricTrigger.timeWindow cannot be null.'));
-                }
-              }
-              if (rulesParameterItem.scaleAction !== null && rulesParameterItem.scaleAction !== undefined) {
-                if (rulesParameterItem.scaleAction.cooldown === null || rulesParameterItem.scaleAction.cooldown === undefined) {
-                  return callback(new Error('parameters.setting.profiles.rules.scaleAction.cooldown cannot be null.'));
-                }
-              }
-            }
-          }
-        }
-      }
-    }
-=======
->>>>>>> b4706eb0
     
     // Tracing
     
     // Construct URL
-<<<<<<< HEAD
-    var url2 = '/' + (this.client.credentials.subscriptionId !== null && this.client.credentials.subscriptionId !== undefined ? this.client.credentials.subscriptionId.trim() : '') + '/services/monitoring/autoscalesettings?';
-    url2 = url2 + 'resourceId=' + encodeURIComponent(resourceId.trim());
-=======
     var url2 = '';
     url2 = url2 + '/';
     if (this.client.credentials.subscriptionId !== null && this.client.credentials.subscriptionId !== undefined) {
@@ -190,7 +144,6 @@
     if (queryParameters.length > 0) {
       url2 = url2 + '?' + queryParameters.join('&');
     }
->>>>>>> b4706eb0
     var baseUrl = this.client.baseUri;
     // Trim '/' character from the end of baseUrl and beginning of url.
     if (baseUrl[baseUrl.length - 1] === '/') {
@@ -223,13 +176,8 @@
     if (parameters.setting !== null && parameters.setting !== undefined) {
       if (parameters.setting.profiles !== null && parameters.setting.profiles !== undefined) {
         var profilesArray = [];
-<<<<<<< HEAD
-        for (var loweredIndex3 = 0; loweredIndex3 < parameters.setting.profiles.length; loweredIndex3 = loweredIndex3 + 1) {
-          var profilesItem = parameters.setting.profiles[loweredIndex3];
-=======
         for (var loweredIndex1 = 0; loweredIndex1 < parameters.setting.profiles.length; loweredIndex1 = loweredIndex1 + 1) {
           var profilesItem = parameters.setting.profiles[loweredIndex1];
->>>>>>> b4706eb0
           var autoscaleProfileValue = {};
           profilesArray.push(autoscaleProfileValue);
           
@@ -277,19 +225,6 @@
                   metricTriggerValue['MetricSource'] = rulesItem.metricTrigger.metricSource;
                 }
                 
-<<<<<<< HEAD
-                metricTriggerValue['TimeGrain'] = rulesItem.metricTrigger.timeGrain.toIsoString();
-                
-                metricTriggerValue['Statistic'] = rulesItem.metricTrigger.statistic !== null && rulesItem.metricTrigger.statistic !== undefined ? rulesItem.metricTrigger.statistic.toString() : 'Average';
-                
-                metricTriggerValue['TimeWindow'] = rulesItem.metricTrigger.timeWindow.toIsoString();
-                
-                metricTriggerValue['TimeAggregation'] = rulesItem.metricTrigger.timeAggregation !== null && rulesItem.metricTrigger.timeAggregation !== undefined ? rulesItem.metricTrigger.timeAggregation.toString() : 'Average';
-                
-                metricTriggerValue['Operator'] = rulesItem.metricTrigger.operator !== null && rulesItem.metricTrigger.operator !== undefined ? rulesItem.metricTrigger.operator.toString() : 'Equals';
-                
-                metricTriggerValue['Threshold'] = rulesItem.metricTrigger.threshold;
-=======
                 if (rulesItem.metricTrigger.timeGrain !== null && rulesItem.metricTrigger.timeGrain !== undefined) {
                   metricTriggerValue['TimeGrain'] = rulesItem.metricTrigger.timeGrain.toIsoString();
                 }
@@ -313,18 +248,12 @@
                 if (rulesItem.metricTrigger.threshold !== null && rulesItem.metricTrigger.threshold !== undefined) {
                   metricTriggerValue['Threshold'] = rulesItem.metricTrigger.threshold;
                 }
->>>>>>> b4706eb0
               }
               
               if (rulesItem.scaleAction !== null && rulesItem.scaleAction !== undefined) {
                 var scaleActionValue = {};
                 scaleRuleValue['ScaleAction'] = scaleActionValue;
                 
-<<<<<<< HEAD
-                scaleActionValue['Direction'] = rulesItem.scaleAction.direction !== null && rulesItem.scaleAction.direction !== undefined ? rulesItem.scaleAction.direction.toString() : 'None';
-                
-                scaleActionValue['Type'] = rulesItem.scaleAction.type !== null && rulesItem.scaleAction.type !== undefined ? rulesItem.scaleAction.type.toString() : 'ChangeSize';
-=======
                 if (rulesItem.scaleAction.direction !== null && rulesItem.scaleAction.direction !== undefined) {
                   scaleActionValue['Direction'] = rulesItem.scaleAction.direction !== null && rulesItem.scaleAction.direction !== undefined ? rulesItem.scaleAction.direction.toString() : 'None';
                 }
@@ -332,19 +261,14 @@
                 if (rulesItem.scaleAction.type !== null && rulesItem.scaleAction.type !== undefined) {
                   scaleActionValue['Type'] = rulesItem.scaleAction.type !== null && rulesItem.scaleAction.type !== undefined ? rulesItem.scaleAction.type.toString() : 'ChangeSize';
                 }
->>>>>>> b4706eb0
                 
                 if (rulesItem.scaleAction.value !== null && rulesItem.scaleAction.value !== undefined) {
                   scaleActionValue['Value'] = rulesItem.scaleAction.value;
                 }
                 
-<<<<<<< HEAD
-                scaleActionValue['Cooldown'] = rulesItem.scaleAction.cooldown.toIsoString();
-=======
                 if (rulesItem.scaleAction.cooldown !== null && rulesItem.scaleAction.cooldown !== undefined) {
                   scaleActionValue['Cooldown'] = rulesItem.scaleAction.cooldown.toIsoString();
                 }
->>>>>>> b4706eb0
               }
             }
             autoscaleProfileValue['Rules'] = rulesArray;
@@ -358,11 +282,6 @@
               fixedDateValue['TimeZone'] = profilesItem.fixedDate.timeZone;
             }
             
-<<<<<<< HEAD
-            fixedDateValue['Start'] = profilesItem.fixedDate.start;
-            
-            fixedDateValue['End'] = profilesItem.fixedDate.end;
-=======
             if (profilesItem.fixedDate.start !== null && profilesItem.fixedDate.start !== undefined) {
               fixedDateValue['Start'] = profilesItem.fixedDate.start;
             }
@@ -370,20 +289,15 @@
             if (profilesItem.fixedDate.end !== null && profilesItem.fixedDate.end !== undefined) {
               fixedDateValue['End'] = profilesItem.fixedDate.end;
             }
->>>>>>> b4706eb0
           }
           
           if (profilesItem.recurrence !== null && profilesItem.recurrence !== undefined) {
             var recurrenceValue = {};
             autoscaleProfileValue['Recurrence'] = recurrenceValue;
             
-<<<<<<< HEAD
-            recurrenceValue['Frequency'] = profilesItem.recurrence.frequency !== null && profilesItem.recurrence.frequency !== undefined ? profilesItem.recurrence.frequency.toString() : 'None';
-=======
             if (profilesItem.recurrence.frequency !== null && profilesItem.recurrence.frequency !== undefined) {
               recurrenceValue['Frequency'] = profilesItem.recurrence.frequency !== null && profilesItem.recurrence.frequency !== undefined ? profilesItem.recurrence.frequency.toString() : 'None';
             }
->>>>>>> b4706eb0
             
             if (profilesItem.recurrence.schedule !== null && profilesItem.recurrence.schedule !== undefined) {
               var scheduleValue = {};
@@ -425,13 +339,9 @@
         autoscaleSettingCreateOrUpdateParametersValue['Profiles'] = profilesArray;
       }
       
-<<<<<<< HEAD
-      autoscaleSettingCreateOrUpdateParametersValue['Enabled'] = parameters.setting.enabled;
-=======
       if (parameters.setting.enabled !== null && parameters.setting.enabled !== undefined) {
         autoscaleSettingCreateOrUpdateParametersValue['Enabled'] = parameters.setting.enabled;
       }
->>>>>>> b4706eb0
     }
     
     requestContent = JSON.stringify(requestDoc);
@@ -452,13 +362,6 @@
       // Create Result
       var result = null;
       // Deserialize Response
-<<<<<<< HEAD
-      var responseContent = body;
-      result = {};
-      var responseDoc = null;
-      if (responseContent) {
-        responseDoc = JSON.parse(responseContent);
-=======
       if (statusCode === 200 || statusCode === 201) {
         var responseContent = body;
         result = {};
@@ -535,14 +438,14 @@
     return this.client.pipeline(httpRequest, function (err, response, body) {
       if (err !== null && err !== undefined) {
         return callback(err);
->>>>>>> b4706eb0
+      }
+      var statusCode = response.statusCode;
+      if (statusCode !== 200) {
+        var error = new Error(body);
+        error.statusCode = response.statusCode;
+        return callback(error);
       }
       
-      if (responseDoc !== null && responseDoc !== undefined) {
-      }
-      
-<<<<<<< HEAD
-=======
       // Create Result
       var result = null;
       // Deserialize Response
@@ -558,7 +461,6 @@
         }
         
       }
->>>>>>> b4706eb0
       result.statusCode = statusCode;
       result.requestId = response.headers['x-ms-request-id'];
       
@@ -574,11 +476,7 @@
    * 
    * @returns {Stream} The response stream.
    */
-<<<<<<< HEAD
-  SettingOperations.prototype.delete = function(resourceId, callback) {
-=======
   SettingOperations.prototype.get = function(resourceId, callback) {
->>>>>>> b4706eb0
     if (callback === null || callback === undefined) {
       throw new Error('callback cannot be null.');
     }
@@ -590,10 +488,6 @@
     // Tracing
     
     // Construct URL
-<<<<<<< HEAD
-    var url2 = '/' + (this.client.credentials.subscriptionId !== null && this.client.credentials.subscriptionId !== undefined ? this.client.credentials.subscriptionId.trim() : '') + '/services/monitoring/autoscalesettings?';
-    url2 = url2 + 'resourceId=' + encodeURIComponent(resourceId.trim());
-=======
     var url2 = '';
     url2 = url2 + '/';
     if (this.client.credentials.subscriptionId !== null && this.client.credentials.subscriptionId !== undefined) {
@@ -605,7 +499,6 @@
     if (queryParameters.length > 0) {
       url2 = url2 + '?' + queryParameters.join('&');
     }
->>>>>>> b4706eb0
     var baseUrl = this.client.baseUri;
     // Trim '/' character from the end of baseUrl and beginning of url.
     if (baseUrl[baseUrl.length - 1] === '/') {
@@ -619,7 +512,7 @@
     
     // Create HTTP transport objects
     var httpRequest = new WebResource();
-    httpRequest.method = 'DELETE';
+    httpRequest.method = 'GET';
     httpRequest.headers = {};
     httpRequest.url = url2;
     
@@ -643,312 +536,6 @@
       // Create Result
       var result = null;
       // Deserialize Response
-<<<<<<< HEAD
-      var responseContent = body;
-      result = {};
-      var responseDoc = null;
-      if (responseContent) {
-        responseDoc = JSON.parse(responseContent);
-      }
-      
-      if (responseDoc !== null && responseDoc !== undefined) {
-      }
-      
-      result.statusCode = statusCode;
-      result.requestId = response.headers['x-ms-request-id'];
-      
-      return callback(null, result);
-    });
-  };
-  
-  /**
-   * 
-   * @param {string} resourceId The resource ID.
-   * 
-   * @param {function} callback
-   * 
-   * @returns {Stream} The response stream.
-   */
-  SettingOperations.prototype.get = function(resourceId, callback) {
-    if (callback === null || callback === undefined) {
-      throw new Error('callback cannot be null.');
-    }
-    // Validate
-    if (resourceId === null || resourceId === undefined) {
-      return callback(new Error('resourceId cannot be null.'));
-    }
-    
-    // Tracing
-    
-    // Construct URL
-    var url2 = '/' + (this.client.credentials.subscriptionId !== null && this.client.credentials.subscriptionId !== undefined ? this.client.credentials.subscriptionId.trim() : '') + '/services/monitoring/autoscalesettings?';
-    url2 = url2 + 'resourceId=' + encodeURIComponent(resourceId.trim());
-    var baseUrl = this.client.baseUri;
-    // Trim '/' character from the end of baseUrl and beginning of url.
-    if (baseUrl[baseUrl.length - 1] === '/') {
-      baseUrl = baseUrl.substring(0, (baseUrl.length - 1) + 0);
-    }
-    if (url2[0] === '/') {
-      url2 = url2.substring(1);
-    }
-    url2 = baseUrl + '/' + url2;
-    url2 = url2.replace(' ', '%20');
-    
-    // Create HTTP transport objects
-    var httpRequest = new WebResource();
-    httpRequest.method = 'GET';
-    httpRequest.headers = {};
-    httpRequest.url = url2;
-    
-    // Set Headers
-    httpRequest.headers['Accept'] = 'application/json';
-    httpRequest.headers['Content-Type'] = 'application/json; charset=utf-8';
-    httpRequest.headers['x-ms-version'] = '2013-10-01';
-    
-    // Send Request
-    return this.client.pipeline(httpRequest, function (err, response, body) {
-      if (err !== null && err !== undefined) {
-        return callback(err);
-      }
-      var statusCode = response.statusCode;
-      if (statusCode !== 200) {
-        var error = new Error(body);
-        error.statusCode = response.statusCode;
-        return callback(error);
-      }
-      
-      // Create Result
-      var result = null;
-      // Deserialize Response
-      var responseContent = body;
-      result = {};
-      var responseDoc = null;
-      if (responseContent) {
-        responseDoc = JSON.parse(responseContent);
-      }
-      
-      if (responseDoc !== null && responseDoc !== undefined) {
-        var settingInstance = { profiles: [] };
-        result.setting = settingInstance;
-        
-        var profilesArray = responseDoc['Profiles'];
-        if (profilesArray !== null && profilesArray !== undefined) {
-          for (var loweredIndex1 = 0; loweredIndex1 < profilesArray.length; loweredIndex1 = loweredIndex1 + 1) {
-            var profilesValue = profilesArray[loweredIndex1];
-            var autoscaleProfileInstance = { rules: [] };
-            settingInstance.profiles.push(autoscaleProfileInstance);
-            
-            var nameValue = profilesValue['Name'];
-            if (nameValue !== null && nameValue !== undefined) {
-              var nameInstance = nameValue;
-              autoscaleProfileInstance.name = nameInstance;
-            }
-            
-            var capacityValue = profilesValue['Capacity'];
-            if (capacityValue !== null && capacityValue !== undefined) {
-              var capacityInstance = {};
-              autoscaleProfileInstance.capacity = capacityInstance;
-              
-              var minimumValue = capacityValue['Minimum'];
-              if (minimumValue !== null && minimumValue !== undefined) {
-                var minimumInstance = minimumValue;
-                capacityInstance.minimum = minimumInstance;
-              }
-              
-              var maximumValue = capacityValue['Maximum'];
-              if (maximumValue !== null && maximumValue !== undefined) {
-                var maximumInstance = maximumValue;
-                capacityInstance.maximum = maximumInstance;
-              }
-              
-              var defaultValue = capacityValue['Default'];
-              if (defaultValue !== null && defaultValue !== undefined) {
-                var defaultInstance = defaultValue;
-                capacityInstance.default = defaultInstance;
-              }
-            }
-            
-            var rulesArray = profilesValue['Rules'];
-            if (rulesArray !== null && rulesArray !== undefined) {
-              for (var loweredIndex2 = 0; loweredIndex2 < rulesArray.length; loweredIndex2 = loweredIndex2 + 1) {
-                var rulesValue = rulesArray[loweredIndex2];
-                var scaleRuleInstance = {};
-                autoscaleProfileInstance.rules.push(scaleRuleInstance);
-                
-                var metricTriggerValue = rulesValue['MetricTrigger'];
-                if (metricTriggerValue !== null && metricTriggerValue !== undefined) {
-                  var metricTriggerInstance = {};
-                  scaleRuleInstance.metricTrigger = metricTriggerInstance;
-                  
-                  var metricNameValue = metricTriggerValue['MetricName'];
-                  if (metricNameValue !== null && metricNameValue !== undefined) {
-                    var metricNameInstance = metricNameValue;
-                    metricTriggerInstance.metricName = metricNameInstance;
-                  }
-                  
-                  var metricNamespaceValue = metricTriggerValue['MetricNamespace'];
-                  if (metricNamespaceValue !== null && metricNamespaceValue !== undefined) {
-                    var metricNamespaceInstance = metricNamespaceValue;
-                    metricTriggerInstance.metricNamespace = metricNamespaceInstance;
-                  }
-                  
-                  var metricSourceValue = metricTriggerValue['MetricSource'];
-                  if (metricSourceValue !== null && metricSourceValue !== undefined) {
-                    var metricSourceInstance = metricSourceValue;
-                    metricTriggerInstance.metricSource = metricSourceInstance;
-                  }
-                  
-                  var timeGrainValue = metricTriggerValue['TimeGrain'];
-                  if (timeGrainValue !== null && timeGrainValue !== undefined) {
-                    var timeGrainInstance = moment.duration(timeGrainValue);
-                    metricTriggerInstance.timeGrain = timeGrainInstance;
-                  }
-                  
-                  var statisticValue = metricTriggerValue['Statistic'];
-                  if (statisticValue !== null && statisticValue !== undefined) {
-                    var statisticInstance = statisticValue;
-                    metricTriggerInstance.statistic = statisticInstance;
-                  }
-                  
-                  var timeWindowValue = metricTriggerValue['TimeWindow'];
-                  if (timeWindowValue !== null && timeWindowValue !== undefined) {
-                    var timeWindowInstance = moment.duration(timeWindowValue);
-                    metricTriggerInstance.timeWindow = timeWindowInstance;
-                  }
-                  
-                  var timeAggregationValue = metricTriggerValue['TimeAggregation'];
-                  if (timeAggregationValue !== null && timeAggregationValue !== undefined) {
-                    var timeAggregationInstance = timeAggregationValue;
-                    metricTriggerInstance.timeAggregation = timeAggregationInstance;
-                  }
-                  
-                  var operatorValue = metricTriggerValue['Operator'];
-                  if (operatorValue !== null && operatorValue !== undefined) {
-                    var operatorInstance = operatorValue;
-                    metricTriggerInstance.operator = operatorInstance;
-                  }
-                  
-                  var thresholdValue = metricTriggerValue['Threshold'];
-                  if (thresholdValue !== null && thresholdValue !== undefined) {
-                    var thresholdInstance = thresholdValue;
-                    metricTriggerInstance.threshold = thresholdInstance;
-                  }
-                }
-                
-                var scaleActionValue = rulesValue['ScaleAction'];
-                if (scaleActionValue !== null && scaleActionValue !== undefined) {
-                  var scaleActionInstance = {};
-                  scaleRuleInstance.scaleAction = scaleActionInstance;
-                  
-                  var directionValue = scaleActionValue['Direction'];
-                  if (directionValue !== null && directionValue !== undefined) {
-                    var directionInstance = directionValue;
-                    scaleActionInstance.direction = directionInstance;
-                  }
-                  
-                  var typeValue = scaleActionValue['Type'];
-                  if (typeValue !== null && typeValue !== undefined) {
-                    var typeInstance = typeValue;
-                    scaleActionInstance.type = typeInstance;
-                  }
-                  
-                  var valueValue = scaleActionValue['Value'];
-                  if (valueValue !== null && valueValue !== undefined) {
-                    var valueInstance = valueValue;
-                    scaleActionInstance.value = valueInstance;
-                  }
-                  
-                  var cooldownValue = scaleActionValue['Cooldown'];
-                  if (cooldownValue !== null && cooldownValue !== undefined) {
-                    var cooldownInstance = moment.duration(cooldownValue);
-                    scaleActionInstance.cooldown = cooldownInstance;
-                  }
-                }
-              }
-            }
-            
-            var fixedDateValue = profilesValue['FixedDate'];
-            if (fixedDateValue !== null && fixedDateValue !== undefined) {
-              var fixedDateInstance = {};
-              autoscaleProfileInstance.fixedDate = fixedDateInstance;
-              
-              var timeZoneValue = fixedDateValue['TimeZone'];
-              if (timeZoneValue !== null && timeZoneValue !== undefined) {
-                var timeZoneInstance = timeZoneValue;
-                fixedDateInstance.timeZone = timeZoneInstance;
-              }
-              
-              var startValue = fixedDateValue['Start'];
-              if (startValue !== null && startValue !== undefined) {
-                var startInstance = startValue;
-                fixedDateInstance.start = startInstance;
-              }
-              
-              var endValue = fixedDateValue['End'];
-              if (endValue !== null && endValue !== undefined) {
-                var endInstance = endValue;
-                fixedDateInstance.end = endInstance;
-              }
-            }
-            
-            var recurrenceValue = profilesValue['Recurrence'];
-            if (recurrenceValue !== null && recurrenceValue !== undefined) {
-              var recurrenceInstance = {};
-              autoscaleProfileInstance.recurrence = recurrenceInstance;
-              
-              var frequencyValue = recurrenceValue['Frequency'];
-              if (frequencyValue !== null && frequencyValue !== undefined) {
-                var frequencyInstance = frequencyValue;
-                recurrenceInstance.frequency = frequencyInstance;
-              }
-              
-              var scheduleValue = recurrenceValue['Schedule'];
-              if (scheduleValue !== null && scheduleValue !== undefined) {
-                var scheduleInstance = { days: [], hours: [], minutes: [] };
-                recurrenceInstance.schedule = scheduleInstance;
-                
-                var timeZoneValue2 = scheduleValue['TimeZone'];
-                if (timeZoneValue2 !== null && timeZoneValue2 !== undefined) {
-                  var timeZoneInstance2 = timeZoneValue2;
-                  scheduleInstance.timeZone = timeZoneInstance2;
-                }
-                
-                var daysArray = scheduleValue['Days'];
-                if (daysArray !== null && daysArray !== undefined) {
-                  for (var loweredIndex3 = 0; loweredIndex3 < daysArray.length; loweredIndex3 = loweredIndex3 + 1) {
-                    var daysValue = daysArray[loweredIndex3];
-                    scheduleInstance.days.push(daysValue);
-                  }
-                }
-                
-                var hoursArray = scheduleValue['Hours'];
-                if (hoursArray !== null && hoursArray !== undefined) {
-                  for (var loweredIndex4 = 0; loweredIndex4 < hoursArray.length; loweredIndex4 = loweredIndex4 + 1) {
-                    var hoursValue = hoursArray[loweredIndex4];
-                    scheduleInstance.hours.push(hoursValue);
-                  }
-                }
-                
-                var minutesArray = scheduleValue['Minutes'];
-                if (minutesArray !== null && minutesArray !== undefined) {
-                  for (var loweredIndex5 = 0; loweredIndex5 < minutesArray.length; loweredIndex5 = loweredIndex5 + 1) {
-                    var minutesValue = minutesArray[loweredIndex5];
-                    scheduleInstance.minutes.push(minutesValue);
-                  }
-                }
-              }
-            }
-          }
-        }
-        
-        var enabledValue = responseDoc['Enabled'];
-        if (enabledValue !== null && enabledValue !== undefined) {
-          var enabledInstance = enabledValue;
-          settingInstance.enabled = enabledInstance;
-        }
-      }
-      
-=======
       if (statusCode === 200) {
         var responseContent = body;
         result = {};
@@ -1179,7 +766,6 @@
         }
         
       }
->>>>>>> b4706eb0
       result.statusCode = statusCode;
       result.requestId = response.headers['x-ms-request-id'];
       
