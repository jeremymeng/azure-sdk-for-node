--- conflicted
+++ resolved
@@ -5,11 +5,7 @@
     "Siegemund, Frank <franksie@microsoft.com>",
     "Rajendran, Deepak <derajen@microsoft.com>"
   ],
-<<<<<<< HEAD
-  "version": "0.10.2",
-=======
   "version": "0.10.4",
->>>>>>> 9d0018dc
   "description": "Microsoft Azure Network Resource Provider Management Client Library for node",
   "tags": [
     "azure",
