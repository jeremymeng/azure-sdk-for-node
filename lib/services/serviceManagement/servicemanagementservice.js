/*
* @copyright
* Copyright (c) Microsoft.  All rights reserved.
*
* Licensed under the Apache License, Version 2.0 (the "License");
* you may not use this file except in compliance with the License.
* You may obtain a copy of the License at
*   http://www.apache.org/licenses/LICENSE-2.0
*
* Unless required by applicable law or agreed to in writing, software
* distributed under the License is distributed on an "AS IS" BASIS,
* WITHOUT WARRANTIES OR CONDITIONS OF ANY KIND, either express or implied.
* See the License for the specific language governing permissions and
* limitations under the License.
*/

// Module dependencies.
var util = require('util');
var querystring = require('querystring');
var _ = require('underscore');

var ServiceManagementSettings = require('../core/servicemanagementsettings');
var ServiceManagementClient = require('../core/servicemanagementclient');
var WebResource = require('../../http/webresource');
var ServiceManagementSerialize = require('./models/servicemanagementserialize');

var Constants = require('../../util/constants');
var validate = require('../../util/validate');

function attributeToKeyValue(object) {
  for(var key in object)
  {
    if (key === Constants.XML_METADATA_MARKER) {
      for (var atrKey in object[key]) {
        if (object[key].hasOwnProperty(atrKey)) {
          var newKey = atrKey[0].toUpperCase() + atrKey.substr(1);
          object[newKey] = object[key][atrKey];
        }
      }

      delete object[key];
    } else if (typeof(object[key]) == 'object') {
      attributeToKeyValue(object[key]);
    }
  }
}

function handleEmptyObject(param) {
  if (typeof(param) === 'object') {
    for (var key in param) {
      if (param.hasOwnProperty(key)) {
        if (typeof(param[key]) === 'object') {
          var keys = Object.keys(param[key]);
          if (keys.length === 1 && keys[0] === Constants.XML_METADATA_MARKER && param[key][Constants.XML_METADATA_MARKER]['i:nil']) {
            // empty object e.g. "Location": { Constants.XML_METADATA_MARKER: { 'i:nil': 'true' } }
            param[key] = null;
            continue;
          }
        }

        handleEmptyObject(param[key]);
      }
    }
  }
}

function applyTransform(object, transform) {
  if (transform instanceof Array) {
    for (var i = 0; i < transform.length; i++) {
      applyTransform(object, transform[i]);
    }
  } else {
    for (var key in transform) {
      if (transform.hasOwnProperty(key)) {
        // CLI expect object[key] as a required list. The below check make
        // sure even if the server returns undefined/null/empty value we make it empty list.
        if (!object[key]) {
          object[key] = [];
        } else if (typeof(object[key]) === 'object') {
          if (Object.keys(object[key]).length !== 0) {
            var transform2 = transform[key];
            for (var key2 in transform2) {
              if (transform2.hasOwnProperty(key2)) {
                if (object[key][key2] instanceof Array) {
                  object[key] = object[key][key2];
                } else {
                  if (object[key][key2] === 'undefined') {
                    object[key] = [];
                  } else {
                    object[key] = [object[key][key2]];
                  }
                }

                // Not a leaf, continue applying the transformation
                if (transform2[key2] !== null) {
                  for (var j = 0; j < object[key].length; j++) {
                    applyTransform(object[key][j], transform2[key2]);
                  }
                }
                break;
              }
            }
          } else {
            object[key] = [];
          }
        }
        // If transform is not an array then it will be an object with one key 'transform::key'
        break;
      }
    }
  }
}

function applyTransformIfRequired(name, response, hasTopLevelList, ignoreContentType) {
  if (response && response.isSuccessful && (ignoreContentType || response.headers['content-type'].indexOf('application/xml') !== -1)) {
    if (hasTopLevelList) {
      // Requires special handling of json generated from xml where
      // the top level node expected to be collection.
      var keys = Object.keys(response.body);
      if (keys.length === 1) {
        // Top level xml is an empty collection
        if (keys[0] !== Constants.XML_METADATA_MARKER) {
          throw new Error('Empty collection should contain only namespace ' +
            name + ' but found non-namespace item');
        }

        response.body = [];
      } else if (keys.length === 2) {
        var listKey = (keys[0] === Constants.XML_METADATA_MARKER ? keys[1] : keys[0]);
        if (!(response.body[listKey] instanceof Array)) {
          // Top level xml is single item collection
          response.body = [response.body[listKey]];
        } else {
          // Top level xml is multiple item collection
          response.body = response.body[listKey];
        }
      } else {
        throw new Error('Expecting a response with list in the top level for ' +
          name + ' but found more than two keys');
      }
    }

    if (name === 'getDeploymentBySlot' || name === 'getDeployment') {
      var deploymentTransform = [
        {
          RoleInstanceList : {
            RoleInstance: {
              InstanceEndpoints: {
                InstanceEndpoint: null
              }
            }
          }
        },
        {
          RoleList : {
            Role : [
              {
                ConfigurationSets: {
                  ConfigurationSet:
                  [
                    {
                      InputEndpoints: {
                        InputEndpoint: null
                      }
                    },
                    {
                      SubnetNames: {
                        SubnetName: null
                      }
                    }
                  ]
                }
              },
              {
                DataVirtualHardDisks: {
                  DataVirtualHardDisk: null
                }
              }
            ]
          }
        }
      ];

      applyTransform(response.body, deploymentTransform);
    } else if (name === 'getRole') {
      var roleTransform = [
        {
          ConfigurationSets: {
            ConfigurationSet: [
              {
                InputEndpoints: {
                  InputEndpoint: null
                }
              },
              {
                SubnetNames: {
                  SubnetName: null
                }
              }
            ]
          }
        },
        {
          DataVirtualHardDisks: {
            DataVirtualHardDisk: null
          }
        }
      ];

      applyTransform(response.body, roleTransform);
    } else if (name === 'getStorageAccountProperties') {
      var stgPropertiesTransform = {
        Endpoints: {
          Endpoint: null
        }
      };

      applyTransform(response.body.StorageServiceProperties, stgPropertiesTransform);
    } else if (name === 'listAffinityGroups') {
      handleEmptyObject(response.body);
    } else if (name === 'getNetworkConfig') {
      var vnetTransform = [
        {
          LocalNetworkSites: {
            LocalNetworkSite: [
              {
                AddressSpace: {
                  AddressPrefix: null
                }
              }
            ]
          }
        },
        {
          VirtualNetworkSites: {
            VirtualNetworkSite: [
              {
                DnsServersRef: {
                  DnsServerRef: null
                }
              },
              {
                Subnets: {
                  Subnet: null
                }
              },
              {
                AddressSpace: {
                  AddressPrefix: null
                }
              }
            ]
          }
        }
      ];

      applyTransform(response.body.VirtualNetworkConfiguration, vnetTransform);

      var dnsTransform = {
        DnsServers: {
          DnsServer: null
        }
      };

      applyTransform(response.body.VirtualNetworkConfiguration.Dns, dnsTransform);

      var gatewayTransform = [
        {
          VPNClientAddressPool: {
            AddressPrefix: null
          }
        },
        {
          ConnectionsToLocalNetwork: {
            LocalNetworkSiteRef: null
          }
        }
      ];

      for (var i in response.body.VirtualNetworkConfiguration.VirtualNetworkSites) {
        if (response.body.VirtualNetworkConfiguration.VirtualNetworkSites.hasOwnProperty(i)) {
          var vn = response.body.VirtualNetworkConfiguration.VirtualNetworkSites[i];
          if (vn.Gateway) {
            applyTransform(vn.Gateway, gatewayTransform);
          }
        }
      }

      attributeToKeyValue(response.body.VirtualNetworkConfiguration);
    } else if (name === 'listVirtualNetworkSites') {
      var subnetTransform = {
        Subnets: {
          Subnet: null
        }
      };

      var dnsServerTransform = {
        DnsServers: {
          DnsServer: null
        }
      };

      var addressSpaceTransform = {
        AddressPrefixes: {
          AddressPrefix: null
        }
      };

      var sitesTransform = {
        Sites: {
          LocalNetworkSite: null
        }
      };

      for (var j in response.body) {
        if (response.body.hasOwnProperty(j)) {
          applyTransform(response.body[j], subnetTransform);
          if (response.body[j].Dns) {
            applyTransform(response.body[j].Dns, dnsServerTransform);
          }

          if (response.body[j].AddressSpace) {
            applyTransform(response.body[j].AddressSpace, addressSpaceTransform);
          }

          if (response.body[j].Gateway) {
            if (response.body[j].Gateway.Sites) {
              applyTransform(response.body[j].Gateway, sitesTransform);
              for (var k in response.body[j].Gateway.Sites) {
                if (response.body[j].Gateway.Sites.hasOwnProperty(k)) {
                  applyTransform(response.body[j].Gateway.Sites[k].AddressSpace, addressSpaceTransform);
                }
              }
            }

            if (response.body[j].Gateway.VPNClientAddressPool && response.body[j].Gateway.VPNClientAddressPool.AddressSpace) {
              applyTransform(response.body[j].Gateway.VPNClientAddressPool.AddressSpace, addressSpaceTransform);
            }
          }
        }
      }
    }
  }
}

/**
* Creates a new ServiceManagementService object.
* @class
* The ServiceManagementService allows you to perform management operations for
* Windows Azure Cloud Services and Virtual Machines.
* @constructor
* @param {string} subscriptionId                    The subscription ID for the account or the connectionString.
<<<<<<< HEAD
* @param {object} authentication                    The authentication object for the client.
*                                                   You must use either keyfile/certfile or keyvalue/certvalue
*                                                   to provide a management certificate to authenticate
*                                                   service requests.
* @param {string} [authentication.keyfile]          The path to a file that contains the PEM encoded key
* @param {string} [authentication.certfile]         The path to a file that contains the PEM encoded certificate
* @param {string} [authentication.keyvalue]         A string that contains the PEM encoded key
* @param {string} [authentication.certvalue]        A string that contains the PEM encoded certificate
* @param {object} [hostOptions]                     The host options to override defaults.
* @param {string} [hostOptions.host='management.core.windows.net']                The management endpoint.
* @param {string} [hostOptions.apiversion='2012-03-01']          The API vesion to be used.
* @param {string} [hostOptions.serializetype='XML']       The serialization to be used. Either JSON or XML.
=======
* @param {string} authentication                    The authentication object for the client.
*                                                   {
*                                                     keyfile: 'path to .pem',
*                                                     certfile: 'path to .pem',
*                                                     keyvalue: privatekey value,
*                                                     certvalue: public cert value
*                                                   }
* @param {string} hostOptions                       The host options to override defaults.
*                                                   {
*                                                     host: 'management.core.windows.net',
*                                                     apiversion: '2012-03-01'
*                                                   }
>>>>>>> 4c8501e8
*/
function ServiceManagementService(configOrSubscriptionId, authentication, hostOptions) {
  var settings = ServiceManagementSettings.createFromParameters(configOrSubscriptionId, authentication, hostOptions);

  ServiceManagementService['super_'].call(this, settings);

  this.subscriptionId = settings._subscriptionId;
  this.serialize = new ServiceManagementSerialize();
  this.xml2jsSettings.explicitRoot = false;
}

util.inherits(ServiceManagementService, ServiceManagementClient);

/**
* Returns status of operation that returned 202 Accepted.
* 
* @function
* @param {string} requestid             The ms-request-id value. Required.
* @param {Function(error, response)} callback      `error` will contain information
*                                                  if an error occurs; otherwise `response` will contain information related to this operation.
*/
ServiceManagementService.prototype.getOperationStatus = function (requestid, callback) {
  validate.validateArgs('getOperationStatus', function (v) {
    v.string(requestid, 'requestid');
    v.callback(callback);
  });

  var path = '/' + this.subscriptionId + '/operations/' + requestid;
  var webResource = WebResource.get(path);

  this.performRequest(webResource, null, null, function (responseObject, next) {

    var finalCallback = function (returnObject) {
      callback(returnObject.error, returnObject.response);
    };

    next(responseObject, finalCallback);
  });
};

/**
* Gets information about subscription
*
* @param {Function(error, response)} callback       `error` will contain information
*                                                   if an error occurs; otherwise `response` will contain information related to this operation.
*/
ServiceManagementService.prototype.getSubscription = function (callback) {
  validate.validateArgs('getSubscription', function (v) {
    v.callback(callback);
  });

  var path = '/' + this.subscriptionId;
  var webResource = WebResource.get(path);

  this.performRequest(webResource, null, null, function (responseObject, next) {

    var finalCallback = function (returnObject) {
      callback(returnObject.error, returnObject.response);
    };

    next(responseObject, finalCallback);
  });
};

/**
* Returns data center locations for the subscription.
*
* @param {Function(error, response)} callback        `error` will contain information
*                                                    if an error occurs; otherwise `response` will contain information related to this operation.
*/
ServiceManagementService.prototype.listLocations = function (callback) {
  validate.validateArgs('listLocations', function (v) {
    v.callback(callback);
  });

  var path = '/' + this.subscriptionId + '/locations';
  var webResource = WebResource.get(path);

  this.performRequest(webResource, null, null, function (responseObject, next) {

    var finalCallback = function (returnObject) {
      applyTransformIfRequired('listLocations',
        returnObject.response,
        true
      );
      callback(returnObject.error, returnObject.response);
    };

    next(responseObject, finalCallback);
  });
};

/**
* Returns affinity groups for the subscription.
*
* @param {Function(error, response)} callback       `error` will contain information
*                                                   if an error occurs; otherwise `response` will contain information related to this operation.
*/
ServiceManagementService.prototype.listAffinityGroups = function (callback) {
  validate.validateArgs('listAffinityGroups', function (v) {
    v.callback(callback);
  });

  var path = '/' + this.subscriptionId + '/affinitygroups';
  var webResource = WebResource.get(path);

  this.performRequest(webResource, null, null, function (responseObject, next) {

    var finalCallback = function (returnObject) {
      applyTransformIfRequired('listAffinityGroups',
        returnObject.response,
        true
      );
      callback(returnObject.error, returnObject.response);
    };

    next(responseObject, finalCallback);
  });
};

/**
* Creates a new affinity group.
*
* @param {string} affinityGroupName                              The name of the affinity group. Required.
* @param {object} [affinityGroupOptions]                         Object with properties for the affinity group.
* @param {string} [affinityGroupOptions.Label=affinityGroupName] The label for the affinity group.    
* @param {string} [affinityGroupOptions.Description]             The description of the affinity group.
* @param {string} affinityGroupOptions.Location                  The region that the affinity group will be created in.
* @param {Function(error, response)} callback                    `error` will contain information
*                                                                if an error occurs; otherwise `response` will contain information related to this operation.
*/
ServiceManagementService.prototype.createAffinityGroup = function (affinityGroupName, affinityGroupOptions, callback) {
  if (!callback) {
    if (typeof affinityGroupOptions === 'function') {
      callback = affinityGroupOptions;
      affinityGroupOptions = null;
    }
  }

  validate.validateArgs('createAffinityGroup', function (v) {
    v.string(affinityGroupName, 'affinityGroupName');
    v.callback(callback);
  });

  if (!affinityGroupOptions) {
    affinityGroupOptions = {};
  }

  if (!affinityGroupOptions.Label) {
    affinityGroupOptions.Label = affinityGroupName;
  }

  if (!affinityGroupOptions.Location) {
    throw new Error('affinityGroupOptions.Location must be specified');
  }

  var path = '/' + this.subscriptionId + '/affinitygroups';
  var webResource = WebResource.post(path);

  var outbody = this.serialize.buildCreateAffinityGroup(affinityGroupName, affinityGroupOptions, this);
  this.performRequest(webResource, outbody, null, function (responseObject, next) {

    var finalCallback = function (returnObject) {
      callback(returnObject.error, returnObject.response);
    };

    next(responseObject, finalCallback);
  });
};

/**
* Gets properties of specified affinity group.
*
* @param {string} affinityGroupName                   The name of the affinity group. Required.
* @param {Function(error, response)} callback         `error` will contain information
*                                                     if an error occurs; otherwise `response` will contain information related to this operation.
*/
ServiceManagementService.prototype.getAffinityGroup = function (affinityGroupName, callback) {
  validate.validateArgs('getAffinityGroup', function (v) {
    v.string(affinityGroupName, 'affinityGroupName');
    v.callback(callback);
  });

  var path = '/' + this.subscriptionId + '/affinitygroups/' + querystring.escape(affinityGroupName);
  var webResource = WebResource.get(path);

  this.performRequest(webResource, null, null, function (responseObject, next) {

    var finalCallback = function (returnObject) {
      callback(returnObject.error, returnObject.response);
    };

    next(responseObject, finalCallback);
  });
};

/**
* Deletes a specified affinity group.
*
* @param {string} affinityGroupName                   The name of the affinity group. Required.
* @param {Function(error, response)} callback         `error` will contain information
*                                                     if an error occurs; otherwise `response` will contain information related to this operation.
*/
ServiceManagementService.prototype.deleteAffinityGroup = function (affinityGroupName, callback) {
  validate.validateArgs('deleteAffinityGroup', function (v) {
    v.string(affinityGroupName, 'affinityGroupName');
    v.callback(callback);
  });

  var path = '/' + this.subscriptionId + '/affinitygroups/' + querystring.escape(affinityGroupName);
  var webResource = WebResource.del(path);

  this.performRequest(webResource, null, null, function (responseObject, next) {

    var finalCallback = function (returnObject) {
      callback(returnObject.error, returnObject.response);
    };

    next(responseObject, finalCallback);
  });
};

/**
* Returns storage accounts for the subscription.
*
* @param {Function(error, response)} callback        `error` will contain information
*                                                    if an error occurs; otherwise `response` will contain information related to this operation.
*/
ServiceManagementService.prototype.listStorageAccounts = function (callback) {
  validate.validateArgs('listStorageAccounts', function (v) {
    v.callback(callback);
  });

  var path = '/' + this.subscriptionId + '/services/storageservices';
  var webResource = WebResource.get(path);

  this.performRequest(webResource, null, null, function (responseObject, next) {

    var finalCallback = function (returnObject) {
      applyTransformIfRequired('listStorageAccounts',
        returnObject.response,
        true
      );
      callback(returnObject.error, returnObject.response);
    };

    next(responseObject, finalCallback);
  });
};

/**
* Get properties of specified OS Image.
*
* @param {string} imageName                         The name of the image.
* @param {Function(error, response)} callback       `error` will contain information
*                                                   if an error occurs; otherwise `response` will contain information related to this operation.
*/
ServiceManagementService.prototype.getOSImage = function (imageName, callback) {
  validate.validateArgs('getOSImage', function (v) {
    v.string(imageName, 'imageName');
    v.callback(callback);
  });

  var path = '/' + this.subscriptionId + '/services/images/' + imageName;
  var webResource = WebResource.get(path);

  this.performRequest(webResource, null, null, function (responseObject, next) {

    var finalCallback = function (returnObject) {
      callback(returnObject.error, returnObject.response);
    };

    next(responseObject, finalCallback);
  });
};

/**
* Gets properties of specified OS Image.
*
* @param {Function(error, response)} callback        `error` will contain information
*                                                    if an error occurs; otherwise `response` will contain information related to this operation.
*/
ServiceManagementService.prototype.listOSImage = function (callback) {
  validate.validateArgs('listOSImage', function (v) {
    v.callback(callback);
  });

  var path = '/' + this.subscriptionId + '/services/images';
  var webResource = WebResource.get(path);

  this.performRequest(webResource, null, null, function (responseObject, next) {

    var finalCallback = function (returnObject) {
      applyTransformIfRequired('listOSImage',
        returnObject.response,
        true
      );
      callback(returnObject.error, returnObject.response);
    };

    next(responseObject, finalCallback);
  });
};

/**
* Creates an image from blob storage data.
*
* @param {string} typeOs                          Either 'Linux' or 'Windows'.
* @param {string} imageName                       The name of the image.
* @param {string} mediaLink                       The mediaLink URL. Required.
* @param {object} [imageOptions]                  Object with properties for the image.
* @param {string} [imageOptions.Label=imageName]  The label of the image.
* @param {string} [imageOptions.Category]         The category of the server.
*                                                 The default is set by the server.
* @param {string} [imageOptions.Location]         The region that the image will be located in.
*                                                 The default is set by the server.
* @param {string} [imageOptions.RoleSize]         The size of the role.
*                                                 The default is set by the server.
* @param {Function(error, response)} callback     `error` will contain information
*                                                 if an error occurs; otherwise `response` will contain information related to this operation.
*/
ServiceManagementService.prototype.createOSImage = function (typeOs, imageName, mediaLink, imageOptions, callback) {
  if (!callback) {
    if (typeof imageOptions === 'function') {
      callback = imageOptions;
      imageOptions = null;
    }
  }

  validate.validateArgs('createOSImage', function (v) {
    v.string(typeOs, 'typeOs');
    v.string(imageName, 'imageName');
    v.string(mediaLink, 'mediaLink');
    v.callback(callback);
  });

  if (!imageOptions) {
    imageOptions = {};
  }

  if (!imageOptions.Label) {
    imageOptions.Label = imageName;
  }

  var path = '/' + this.subscriptionId + '/services/images';
  var webResource = WebResource.post(path);

  var outbody = this.serialize.buildCreateOSImage(typeOs, imageName, mediaLink, imageOptions, this);

  this.performRequest(webResource, outbody, null, function (responseObject, next) {

    var finalCallback = function (returnObject) {
      callback(returnObject.error, returnObject.response);
    };

    next(responseObject, finalCallback);
  });
};

/**
* Deletes a specified OS Image.
*
* @param {string} imageName                        The name of the image.
* @param {Function(error, response)} callback      `error` will contain information
*                                                  if an error occurs; otherwise `response` will contain information related to this operation.
*/
ServiceManagementService.prototype.deleteOSImage = function (imageName, callback) {
  validate.validateArgs('deleteOSImage', function (v) {
    v.string(imageName, 'imageName');
    v.callback(callback);
  });

  var path = '/' + this.subscriptionId + '/services/images/' + imageName;
  var webResource = WebResource.del(path);

  this.performRequest(webResource, null, null, function (responseObject, next) {

    var finalCallback = function (returnObject) {
      callback(returnObject.error, returnObject.response);
    };

    next(responseObject, finalCallback);
  });
};

/**
* Create a disk in repository.
*
* @param {string} diskName                          The name to use for the disk.
* @param {string} mediaLink                         The mediaLink URL.
* @param {object} [diskOptions]                     Object with properties for the disk. Optional
* @param {string} [diskOptions.Label=diskName]      The label of the disk.
* @param {boolean} [diskOptions.HasOperatingSystem] `true` if the image contains a bootable operating system;
*                                                   otherwise, `false`. The default is set by the server.
* @param {string} [diskOptions.OS]                  'Linux' or 'Windows'.

* @param {Function(error, response)} callback       `error` will contain information
*                                                   if an error occurs; otherwise `response` will contain information related to this operation.
*/
ServiceManagementService.prototype.addDisk = function (diskName, mediaLink, diskOptions, callback) {
  if (!callback) {
    if (typeof diskOptions === 'function') {
      callback = diskOptions;
      diskOptions = null;
    }
  }

  validate.validateArgs('addDisk', function (v) {
    v.string(diskName, 'diskName');
    v.string(mediaLink, 'mediaLink');
    v.callback(callback);
  });

  var path = '/' + this.subscriptionId + '/services/disks';
  var webResource = WebResource.post(path);

  var outbody = this.serialize.buildAddDisk(diskName, mediaLink, diskOptions, this);

  this.performRequest(webResource, outbody, null, function (responseObject, next) {

    var finalCallback = function (returnObject) {
      callback(returnObject.error, returnObject.response);
    };

    next(responseObject, finalCallback);
  });
};

/**
* Gets list of disks in repository.
*
* @param {Function(error, response)} callback        `error` will contain information
*                                                    if an error occurs; otherwise `response` will contain information related to this operation.
*/
ServiceManagementService.prototype.listDisks = function (callback) {
  validate.validateArgs('listDisks', function (v) {
    v.callback(callback);
  });

  var path = '/' + this.subscriptionId + '/services/disks';
  var webResource = WebResource.get(path);

  this.performRequest(webResource, null, null, function (responseObject, next) {

    var finalCallback = function (returnObject) {
      applyTransformIfRequired('listDisks',
        returnObject.response,
        true
      );
      callback(returnObject.error, returnObject.response);
    };

    next(responseObject, finalCallback);
  });
};

/**
* Gets properties of specified Disk.
*
* @param {string} diskName                        The name of the disk.
* @param {Function(error, response)} callback     `error` will contain information
*                                                 if an error occurs; otherwise `response` will contain information related to this operation.
*/
ServiceManagementService.prototype.getDisk = function (diskName, callback) {
  validate.validateArgs('getDisk', function (v) {
    v.string(diskName, 'diskName');
    v.callback(callback);
  });

  var path = '/' + this.subscriptionId + '/services/disks/' + querystring.escape(diskName);
  var webResource = WebResource.get(path);

  this.performRequest(webResource, null, null, function (responseObject, next) {

    var finalCallback = function (returnObject) {
      callback(returnObject.error, returnObject.response);
    };

    next(responseObject, finalCallback);
  });
};

/**
* Deletes specified Disk.
*
* @param {string} diskName              The name of the disk.
* @param {Function(error, response)} callback            `error` will contain information
*                                       if an error occurs; otherwise `response` will contain information related to this operation.
*/
ServiceManagementService.prototype.deleteDisk = function (diskName, callback) {
  validate.validateArgs('deleteDisk', function (v) {
    v.string(diskName, 'diskName');
    v.callback(callback);
  });

  var path = '/' + this.subscriptionId + '/services/disks/' + querystring.escape(diskName);
  var webResource = WebResource.del(path);

  this.performRequest(webResource, null, null, function (responseObject, next) {

    var finalCallback = function (returnObject) {
      callback(returnObject.error, returnObject.response);
    };

    next(responseObject, finalCallback);
  });
};


/**
* Gets list of hosted services.
*
* @param {Function(error, response)} callback         `error` will contain information
*                                    if an error occurs; otherwise `response` will contain information related to this operation.
*/
ServiceManagementService.prototype.listHostedServices = function (callback) {
  validate.validateArgs('listHostedServices', function (v) {
    v.callback(callback);
  });

  var path = '/' + this.subscriptionId + '/services/hostedservices';
  var webResource = WebResource.get(path);

  this.performRequest(webResource, null, null, function (responseObject, next) {

    var finalCallback = function (returnObject) {
      applyTransformIfRequired('listHostedServices',
        returnObject.response,
        true
      );
      callback(returnObject.error, returnObject.response);
    };

    next(responseObject, finalCallback);
  });
};

/**
* Gets properties of a named hosted service.
*
* @param {string} serviceName                        The name of the service.
* @param {Function(error, response)} callback        `error` will contain information
*                                                    if an error occurs; otherwise `response` will contain information related to this operation.
*/
ServiceManagementService.prototype.getHostedService = function (serviceName, callback) {
  validate.validateArgs('getHostedService', function (v) {
    v.string(serviceName, 'serviceName');
    v.callback(callback);
  });

  var path = '/' + this.subscriptionId + '/services/hostedservices/' + serviceName;
  var webResource = WebResource.get(path);

  this.performRequest(webResource, null, null, function (responseObject, next) {

    var finalCallback = function (returnObject) {
      callback(returnObject.error, returnObject.response);
    };

    next(responseObject, finalCallback);
  });
};

/**
* Creates a hosted service for the subscription
*
* @param {string} serviceName                                  The name of the new service.
* @param {object} [serviceOptions]                             Object with properties for the service.
* @param {string} [serviceOptions.Description='Service Host']  The description of the service.
* @param {string} [serviceOptions.Location]                    The region that the hosted service will be located in.
*                                                              Optional if AffinityGroup is specified.
* @param {string} [serviceOptions.AffinityGroup]               The affinity group that the hosted service will be
*                                                              a member of.
* @param {string} [serviceOptions.Label=serviceName]           The label of the hosted service.
* @param {Function(error, response)} callback                  `error` will contain information
*                                                              if an error occurs; otherwise `response` will contain information related to this operation.
*/
ServiceManagementService.prototype.createHostedService = function (serviceName, serviceOptions, callback) {
  if (!callback) {
    if (typeof serviceOptions === 'function') {
      callback = serviceOptions;
      serviceOptions = null;
    }
  }

  validate.validateArgs('createHostedService', function (v) {
    v.string(serviceName, 'serviceName');
    v.callback(callback);
  });

  if (!serviceOptions) {
    serviceOptions = {};
  }

  if (!serviceOptions.Label) {
    serviceOptions.Label = serviceName;
  }

  if (!serviceOptions.Description) {
    serviceOptions.Description = 'Service host';
  }

  if (!serviceOptions.Location && !serviceOptions.AffinityGroup) {
    throw new Error('serviceOptions.Location or serviceOptions.AffinityGroup must be specified');
  }

  if (serviceOptions.Location && serviceOptions.AffinityGroup) {
    throw new Error('Only one of serviceOptions.Location or serviceOptions.AffinityGroup needs to be specified');
  }

  var path = '/' + this.subscriptionId + '/services/hostedservices';
  var webResource = WebResource.post(path);
  var outbody = this.serialize.buildCreateHostedService(serviceName, serviceOptions, this);

  this.performRequest(webResource, outbody, null, function (responseObject, next) {

    var finalCallback = function (returnObject) {
      callback(returnObject.error, returnObject.response);
    };

    next(responseObject, finalCallback);
  });
};

/**
* Returns the properties of specified hosted service.
*
* @param {string} serviceName                      The name of the storage service.
* @param {Function(error, response)} callback      `error` will contain information
*                                                  if an error occurs; otherwise `response` will contain information related to this operation.
*/
ServiceManagementService.prototype.getHostedServiceProperties = function (serviceName, callback) {
  validate.validateArgs('getHostedServiceProperties', function (v) {
    v.string(serviceName, 'serviceName');
    v.callback(callback);
  });

  var path = '/' + this.subscriptionId + '/services/hostedservices/' + serviceName;
  var webResource = WebResource.get(path);

  this.performRequest(webResource, null, null, function (responseObject, next) {

    var finalCallback = function (returnObject) {
      callback(returnObject.error, returnObject.response);
    };

    next(responseObject, finalCallback);
  });
};

/**
* Deletes named hosted service.
*
* @param {string} serviceName                     The name of the service.
* @param {Function(error, response)} callback     `error` will contain information
*                                                 if an error occurs; otherwise `response` will contain information related to this operation.
*/
ServiceManagementService.prototype.deleteHostedService = function (serviceName, callback) {
  validate.validateArgs('deleteHostedService', function (v) {
    v.string(serviceName, 'serviceName');
    v.callback(callback);
  });

  var path = '/' + this.subscriptionId + '/services/hostedservices/' + serviceName;
  var webResource = WebResource.del(path);

  this.performRequest(webResource, null, null, function (responseObject, next) {

    var finalCallback = function (returnObject) {
      callback(returnObject.error, returnObject.response);
    };

    next(responseObject, finalCallback);
  });
};

/**
* Creates a new storage account.
*
* @param {string} serviceName                                    The name of the storage service.
* @param {object} [serviceOptions]                               Object with properties for the service.
* @param {string} [serviceOptions.Description='Storage Account'] The description of the storage account.
* @param {string} [serviceOptions.Location]                      The region that the storage account will be created in.
*                                                                Optional if AffinityGroup is specified.
* @param {string} [serviceOptions.AffinityGroup]                 The affinity group that the storage account
*                                                                will be a member of.
* @param {string} [serviceOptions.Label=serviceName]             The label of the storage account.
* @param {Function(error, response)} callback                    `error` will contain information
*                                                                if an error occurs; otherwise `response` will contain information related to this operation.
*/
ServiceManagementService.prototype.createStorageAccount = function (serviceName, serviceOptions, callback) {
  if (!callback) {
    if (typeof serviceOptions === 'function') {
      callback = serviceOptions;
      serviceOptions = null;
    }
  }

  validate.validateArgs('createStorageAccount', function (v) {
    v.string(serviceName, 'serviceName');
    v.callback(callback);
  });

  if (!serviceOptions) {
    serviceOptions = {};
  }

  if (!serviceOptions.Label) {
    serviceOptions.Label = serviceName;
  }

  if (!serviceOptions.Description) {
    serviceOptions.Description = 'Storage account';
  }

  if (!serviceOptions.Location && !serviceOptions.AffinityGroup) {
    throw new Error('serviceOptions.Location or serviceOptions.AffinityGroup must be specified');
  }

  if (serviceOptions.Location && serviceOptions.AffinityGroup) {
    throw new Error('Only one of serviceOptions.Location or serviceOptions.AffinityGroup needs to be specified');
  }

  var path = '/' + this.subscriptionId + '/services/storageservices';
  var webResource = WebResource.post(path);

  var outbody = this.serialize.buildCreateStorageAccount(serviceName, serviceOptions, this);
  this.performRequest(webResource, outbody, null, function (responseObject, next) {

    var finalCallback = function (returnObject) {
      callback(returnObject.error, returnObject.response);
    };

    next(responseObject, finalCallback);
  });
};

/**
* Updates a storage account.
*
* @param {string} serviceName                             The name of the storage service.
* @param {object} [serviceOptions]                        Object with properties for the service.
* @param {string} [serviceOptions.Description]            The description of the storage account.
* @param {string} [serviceOptions.Label]                  The label of the storage account.
* @param {boolean} [serviceOptions.GeoReplicationEnabled] `true` to enable geo replication; otherwise, `false`.
* @param {Function(error, response)} callback             `error` will contain information
*                                                         if an error occurs; otherwise `response` will contain information related to this operation.
*/
ServiceManagementService.prototype.updateStorageAccount = function (serviceName, serviceOptions, callback) {
  if (!callback) {
    if (typeof serviceOptions === 'function') {
      callback = serviceOptions;
      serviceOptions = null;
    }
  }

  validate.validateArgs('updateStorageAccount', function (v) {
    v.string(serviceName, 'serviceName');
    v.callback(callback);
  });

  var path = '/' + this.subscriptionId + '/services/storageservices/' + serviceName;
  var webResource = WebResource.put(path);

  var outbody = this.serialize.buildUpdateStorageAccount(serviceName, serviceOptions, this);
  this.performRequest(webResource, outbody, null, function (responseObject, next) {

    var finalCallback = function (returnObject) {
      callback(returnObject.error, returnObject.response);
    };

    next(responseObject, finalCallback);
  });
};

/**
* Returns keys of specified storage account.
*
* @param {string} serviceName                      The name of the storage service.
* @param {Function(error, response)} callback      `error` will contain information
*                                                  if an error occurs; otherwise `response` will contain information related to this operation.
*/
ServiceManagementService.prototype.getStorageAccountKeys = function (serviceName, callback) {
  validate.validateArgs('getStorageAccountKeys', function (v) {
    v.string(serviceName, 'serviceName');
    v.callback(callback);
  });

  var path = '/' + this.subscriptionId + '/services/storageservices/' + serviceName +
                                           '/keys';
  var webResource = WebResource.get(path);

  this.performRequest(webResource, null, null, function (responseObject, next) {

    var finalCallback = function (returnObject) {
      callback(returnObject.error, returnObject.response);
    };

    next(responseObject, finalCallback);
  });
};

/**
* Returns the properties of specified storage account.
*
* @param {string} serviceName                       The name of the storage service.
* @param {Function(error, response)} callback       `error` will contain information
*                                                   if an error occurs; otherwise `response` will contain information related to this operation.
*/
ServiceManagementService.prototype.getStorageAccountProperties = function (serviceName, callback) {
  validate.validateArgs('getStorageAccountProperties', function (v) {
    v.string(serviceName, 'serviceName');
    v.callback(callback);
  });

  var path = '/' + this.subscriptionId + '/services/storageservices/' + serviceName;
  var webResource = WebResource.get(path);

  this.performRequest(webResource, null, null, function (responseObject, next) {

    var finalCallback = function (returnObject) {
      applyTransformIfRequired('getStorageAccountProperties',
        returnObject.response,
        false
      );
      callback(returnObject.error, returnObject.response);
    };

    next(responseObject, finalCallback);
  });
};

/**
* Regenerates a storage account's keys
*
* @param {string} serviceName                      The name of the hosted service.
* @param {string} keyType                          The storage key type (primary or secondary).
* @param {Function(error, response)} callback      `error` will contain information
*                                                  if an error occurs; otherwise `response` will contain information related to this operation.
*/
ServiceManagementService.prototype.regenerateStorageAccountKeys = function (serviceName, keyType, callback) {
  validate.validateArgs('regenerateStorageAccountKeys', function (v) {
    v.string(serviceName, 'serviceName');
    v.callback(callback);
  });

  if (keyType.toLowerCase() !== 'primary' && keyType.toLowerCase() !== 'secondary') {
    throw new Error('Invalid storage account type');
  }

  var path = '/' + this.subscriptionId + '/services/storageservices/' + serviceName + '/keys';
  var webResource = WebResource.post(path)
    .withQueryOption('action', 'regenerate');

  var outbody = this.serialize.buildRegenerateStorageKeys(serviceName, keyType, this);

  this.performRequest(webResource, outbody, null, function (responseObject, next) {

    var finalCallback = function (returnObject) {
      callback(returnObject.error, returnObject.response);
    };

    next(responseObject, finalCallback);
  });
};

/**
* Deletes a storage account
*
* @param {string} serviceName                     The name of the hosted service.
* @param {Function(error, response)} callback     `error` will contain information
*                                                 if an error occurs; otherwise `response` will contain information related to this operation.
*/
ServiceManagementService.prototype.deleteStorageAccount = function (serviceName, callback) {
  validate.validateArgs('deleteStorageAccount', function (v) {
    v.string(serviceName, 'serviceName');
    v.callback(callback);
  });

  var path = '/' + this.subscriptionId + '/services/storageservices/' + serviceName;
  var webResource = WebResource.del(path);

  this.performRequest(webResource, null, null, function (responseObject, next) {

    var finalCallback = function (returnObject) {
      callback(returnObject.error, returnObject.response);
    };

    next(responseObject, finalCallback);
  });
};

/**
* Gets deployment properties for named deployment
*
* @param {string} serviceName                     The name of the hosted service.
* @param {string} deploymentName                  The name of the deployment.
* @param {Function(error, response)} callback     `error` will contain information
*                                                 if an error occurs; otherwise `response` will contain information related to this operation.
*/
ServiceManagementService.prototype.getDeployment = function (serviceName, deploymentName, callback) {
  validate.validateArgs('getDeployment', function (v) {
    v.string(serviceName, 'serviceName');
    v.string(deploymentName, 'deploymentName');
    v.callback(callback);
  });

  var path = '/' + this.subscriptionId + '/services/hostedservices/' + serviceName +
                                   '/deployments/' + deploymentName;
  var webResource = WebResource.get(path);

  this.performRequest(webResource, null, null, function (responseObject, next) {

    var finalCallback = function (returnObject) {
      applyTransformIfRequired('getDeployment',
        returnObject.response,
        false
      );
      callback(returnObject.error, returnObject.response);
    };

    next(responseObject, finalCallback);
  });
};

/**
* Gets deployment properties for specified slot
*
* @param {string} serviceName                      The name of the hosted service.
* @param {string} deploymentSlot                   The name of the slot (Production or Staging).
* @param {Function(error, response)} callback      `error` will contain information
*                                                  if an error occurs; otherwise `response` will contain information related to this operation.
*/
ServiceManagementService.prototype.getDeploymentBySlot = function (serviceName, deploymentSlot, callback) {
  validate.validateArgs('getDeploymentBySlot', function (v) {
    v.string(serviceName, 'serviceName');
    v.string(deploymentSlot, 'deploymentSlot');
    v.callback(callback);
  });

  var path = '/' + this.subscriptionId + '/services/hostedservices/' + serviceName +
                                   '/deploymentslots/' + deploymentSlot;
  var webResource = WebResource.get(path);

  this.performRequest(webResource, null, null, function (responseObject, next) {

    var finalCallback = function (returnObject) {
      applyTransformIfRequired('getDeploymentBySlot',
        returnObject.response,
        false
      );
      callback(returnObject.error, returnObject.response);
    };

    next(responseObject, finalCallback);
  });
};

/**
* Creates a persistentVM in the hosted service
*
* @param {string} serviceName                                   The name of the hosted service.
* @param {string} deploymentName                                The name of the deployment.
* @param {object} VmRole                                        The PersistentVMRole object (need a typedef for this)
* @param {object} [deploymentOptions]                           Options for deployment creation
* @param {string} [deploymentOptions.DeploymentSlot='Staging']  'Staging' or 'Production'.
* @param {string} [deploymentOptions.Label=deploymentName]      The label of the deployment.
* @param {Function(error, response)} callback                   `error` will contain information
*                                                               if an error occurs; otherwise `response` will contain information related to this operation.
*/
ServiceManagementService.prototype.createDeployment = function (serviceName, deploymentName, vmRole,
                                                  deploymentOptions, callback) {
  if (!callback) {
    if (typeof deploymentOptions === 'function') {
      callback = deploymentOptions;
      deploymentOptions = null;
    }
  }

  validate.validateArgs('createDeployment', function (v) {
    v.string(serviceName, 'serviceName');
    v.string(deploymentName, 'deploymentName');
    v.exists(vmRole, 'vmRole');
    v.value(vmRole.RoleName, 'vmRole.RoleName');
    v.callback(callback);
  });

  if (!vmRole.RoleType) {
    vmRole.RoleType = 'PersistentVMRole';
  }

  if (!deploymentOptions) {
    deploymentOptions = {};
  }

  if (!deploymentOptions.Label) {
    deploymentOptions.Label = deploymentName;
  }

  if (!deploymentOptions.DeploymentSlot) {
    deploymentOptions.DeploymentSlot = 'Production';
  }

  var path = '/' + this.subscriptionId + '/services/hostedservices/' +
             serviceName + '/deployments';

  var webResource = WebResource.post(path);
  var outbody = this.serialize.buildCreateDeployment(serviceName, deploymentName,
                                                     vmRole, deploymentOptions, this);

  this.performRequest(webResource, outbody, null, function (responseObject, next) {

    var finalCallback = function (returnObject) {
      callback(returnObject.error, returnObject.response);
    };

    next(responseObject, finalCallback);
  });
};

/**
* Creates a persistentVM in the hosted service
*
* @param {string} serviceName                                       The name of the hosted service.
* @param {string} deploymentSlot                                    The deployment slot.
* @param {object} [deploymentOptions]                               Options for deployment creation
* @param {string} [deploymentOptions.Name]                          The deployment name.
* @param {string} deploymentOptions.PackageUrl                      The url to the package to deploy.
* @param {string} [deploymentOptions.Label=deploymentName].         The deployment label.
* @param {object} deploymentOptions.Configuration                   The configuration.
* @param {boolean} deploymentOptions.Configuration.StartDeployment  `true` if the deployment should be started; otherwise, `false`.
* @param {Function(error, response)} callback                       `error` will contain information
*                                                                   if an error occurs; otherwise `response` will contain information related to this operation.
*/
ServiceManagementService.prototype.createDeploymentBySlot = function (serviceName, deploymentSlot,
                                                  deploymentOptions, callback) {
  if (!callback) {
    if (typeof deploymentOptions === 'function') {
      callback = deploymentOptions;
      deploymentOptions = null;
    }
  }

  validate.validateArgs('createDeploymentBySlot', function (v) {
    v.string(serviceName, 'serviceName');
    v.string(deploymentSlot, 'deploymentSlot');
    v.object(deploymentOptions, 'deploymentOptions');
    v.callback(callback);
  });

  if (!deploymentOptions) {
    deploymentOptions = {};
  }

  var path = '/' + this.subscriptionId + '/services/hostedservices/' +
             serviceName + '/deploymentslots/' + deploymentSlot;

  var webResource = WebResource.post(path);
  var outbody = this.serialize.buildCreateDeploymentBySlot(serviceName, deploymentOptions, this);
  this.performRequest(webResource, outbody, null, function (responseObject, next) {

    var finalCallback = function (returnObject) {
      callback(returnObject.error, returnObject.response);
    };

    next(responseObject, finalCallback);
  });
};

/**
* Upgrades a persistentVM in the hosted service
*
* @param {string} serviceName                      The name of the hosted service.
* @param {string} deploymentSlot                   The deployment slot.
* @param {object} deploymentOptions                Options for deployment upgrade
* @param {string} deploymentOptions.Mode           The deployment mode.
* @param {string} deploymentOptions.PackageUrl     The url to the package to deploy.
* @param {string} [deploymentOptions.Label]        The label of the deployment
* @param {string} deploymentOptions.Configuration  The configuration.
* @param {boolean} deploymentOptions.Force         `true` if the deployment upgrade should be forced; otherwise, `false`.
* @param {Function(error, response)} callback      `error` will contain information
*                                                  if an error occurs; otherwise `response` will contain information related to this operation.
*/
ServiceManagementService.prototype.upgradeDeploymentBySlot = function (serviceName, deploymentSlot,
                                                  deploymentOptions, callback) {
  if (!callback) {
    if (typeof deploymentOptions === 'function') {
      callback = deploymentOptions;
      deploymentOptions = null;
    }
  }

  validate.validateArgs('createDeploymentBySlot', function (v) {
    v.string(serviceName, 'serviceName');
    v.string(deploymentSlot, 'deploymentSlot');
    v.object(deploymentOptions, 'deploymentOptions');
    v.callback(callback);
  });

  if (!deploymentOptions) {
    deploymentOptions = {};
  }

  var path = '/' + this.subscriptionId + '/services/hostedservices/' +
             serviceName + '/deploymentslots/' + deploymentSlot + '/';

  var webResource = WebResource.post(path)
    .withQueryOption('comp', 'upgrade');

  var outbody = this.serialize.buildUpgradeDeploymentBySlot(serviceName, deploymentOptions, this);

  this.performRequest(webResource, outbody, null, function (responseObject, next) {

    var finalCallback = function (returnObject) {
      callback(returnObject.error, returnObject.response);
    };

    next(responseObject, finalCallback);
  });
};

/**
* Deletes a named deployment
*
* @param {string} serviceName                     The name of the hosted service.
* @param {string} deploymentName                  The name of the deployment.
* @param {Function(error, response)} callback     `error` will contain information
*                                                 if an error occurs; otherwise `response` will contain information related to this operation.
*/
ServiceManagementService.prototype.deleteDeployment = function (serviceName, deploymentName, callback) {
  validate.validateArgs('deleteDeployment', function (v) {
    v.string(serviceName, 'serviceName');
    v.string(deploymentName, 'deploymentName');
    v.callback(callback);
  });

  var path = '/' + this.subscriptionId + '/services/hostedservices/' + serviceName +
                                   '/deployments/' + deploymentName;
  var webResource = WebResource.del(path);

  this.performRequest(webResource, null, null, function (responseObject, next) {

    var finalCallback = function (returnObject) {
      callback(returnObject.error, returnObject.response);
    };

    next(responseObject, finalCallback);
  });
};

/**
* Gets role properties for named role in deployment
*
* @param {string} serviceName                     The name of the hosted service.
* @param {string} deploymentName                  The name of the deployment.
* @param {string} roleName                        The name of the role.
* @param {Function(error, response)} callback     `error` will contain information
*                                                 if an error occurs; otherwise `response` will contain information related to this operation.
*/
ServiceManagementService.prototype.getRole = function (serviceName, deploymentName, roleName, callback) {
  validate.validateArgs('getRole', function (v) {
    v.string(serviceName, 'serviceName');
    v.string(deploymentName, 'deploymentName');
    v.string(roleName, 'roleName');
    v.callback(callback);
  });

  var path = '/' + this.subscriptionId + '/services/hostedservices/' + serviceName +
                                   '/deployments/' + deploymentName +
                                   '/roles/' + roleName;
  var webResource = WebResource.get(path);

  this.performRequest(webResource, null, null, function (responseObject, next) {

    var finalCallback = function (returnObject) {
      applyTransformIfRequired('getRole',
        returnObject.response,
        false
      );
      callback(returnObject.error, returnObject.response);
    };

    next(responseObject, finalCallback);
  });
};

/**
* Creates a persistent role from image in the hosted service
*
* @param {string} serviceName                      The name of the hosted service.
* @param {string} deploymentName                   The name of the deployment.
* @param {object} VMRole                           The PersistentVMRole object. (need a typedef for this)
* @param {Function(error, response)} callback      `error` will contain information
*                                                  if an error occurs; otherwise `response` will contain information related to this operation.
*/
ServiceManagementService.prototype.addRole = function (serviceName, deploymentName, vmRole,
                                                  callback) {
  validate.validateArgs(function (v) {
    v.string(serviceName, 'serviceName');
    v.string(deploymentName, 'deploymentName');
    v.exists(vmRole, 'vmRole');
    v.value(vmRole.RoleName, 'vmRole.RoleName');
    v.callback(callback);
  });

  if (!vmRole.RoleType) {
    vmRole.RoleType = 'PersistentVMRole';
  }

  var path = '/' + this.subscriptionId + '/services/hostedservices/' +
             serviceName + '/deployments/' +
             deploymentName + '/roles';

  var webResource = WebResource.post(path);
  var outbody = this.serialize.buildAddRole(serviceName, deploymentName,
                                                        vmRole, this);

  this.performRequest(webResource, outbody, null, function (responseObject, next) {

    var finalCallback = function (returnObject) {
      callback(returnObject.error, returnObject.response);
    };

    next(responseObject, finalCallback);
  });
};

/**
* Updates a persistent role from image in the hosted service
*
* @param {string} serviceName           The name of the hosted service.
* @param {string} deploymentName        The name of the deployment.
* @param {string} roleName              The name of the role.
* @param {object} VMRole                The PersistentVMRole object. (need a typedef for this)
* @param {Function} callback            `error` will contain information
*                                       if an error occurs; otherwise `response` will contain information related to this operation.
*/
ServiceManagementService.prototype.modifyRole = function (serviceName, deploymentName, roleName,
                                                  vmRole, callback) {
  validate.validateArgs('modifyRole', function (v) {
    v.string(serviceName, 'serviceName');
    v.string(deploymentName, 'deploymentName');
    v.string(roleName, 'roleName');
    v.object(vmRole, 'vmRole');
    v.callback(callback);
  });

  if (!vmRole.RoleType) {
    vmRole.RoleType = 'PersistentVMRole';
  }

  var path = '/' + this.subscriptionId + '/services/hostedservices/' +
             serviceName + '/deployments/' +
             deploymentName + '/roles/' +
             roleName;

  var webResource = WebResource.put(path);
  var outbody = this.serialize.buildModifyRole(serviceName, deploymentName,
                                                 roleName, vmRole, this);

  this.performRequest(webResource, outbody, null, function (responseObject, next) {

    var finalCallback = function (returnObject) {
      callback(returnObject.error, returnObject.response);
    };

    next(responseObject, finalCallback);
  });
};

/**
* Deletes a role from deplyment in the hosted service
*
* @param {string} serviceName                     The name of the hosted service.
* @param {string} deploymentName                  The name of the deployment.
* @param {string} roleName                        The name of the role.
* @param {Function(error, response)} callback     `error` will contain information
*                                                 if an error occurs; otherwise `response` will contain information related to this operation.
*/
ServiceManagementService.prototype.deleteRole = function (serviceName, deploymentName, roleName,
                                                  callback) {
  validate.validateArgs('deleteRole', function (v) {
    v.string(serviceName, 'serviceName');
    v.string(deploymentName, 'deploymentName');
    v.string(roleName, 'roleName');
    v.callback(callback);
  });

  var path = '/' + this.subscriptionId + '/services/hostedservices/' +
             serviceName + '/deployments/' +
             deploymentName + '/roles/' +
             roleName;

  var webResource = WebResource.del(path);

  this.performRequest(webResource, null, null, function (responseObject, next) {

    var finalCallback = function (returnObject) {
      callback(returnObject.error, returnObject.response);
    };

    next(responseObject, finalCallback);
  });
};

/**
* Adds a data disk to a role in the deployment
*
*   Note: There are 3 modes supported with a single API call.
*         The mode is determined by which properties are specified
*         in the diskOptions - DiskName, SourceMediaLink, MediaLink
*
* @param {string} serviceName                     The name of the hosted service.
* @param {string} deploymentName                  The name of the deployment.
* @param {string} roleName                        The name of the role.
* @param {object} datadisk                        The disk properties used for creation. (need a typedef for this)
* @param {Function(error, response)} callback     `error` will contain information
*                                                 if an error occurs; otherwise `response` will contain information related to this operation.
*/
ServiceManagementService.prototype.addDataDisk = function (serviceName, deploymentName, roleName,
                                             datadisk, callback) {
  validate.validateArgs('addDataDisk', function (v) {
    v.string(serviceName, 'serviceName');
    v.string(deploymentName, 'deploymentName');
    v.string(roleName, 'roleName');
    v.object(datadisk, 'datadisk');
    v.test(function () { return typeof datadisk.Lun === 'number'; },
      'Required value datadisk.Lun for function addDataDisk is not defined or not a number');
    v.callback(callback);
  });

  var path = '/' + this.subscriptionId + '/services/hostedservices/' +
             serviceName + '/deployments/' +
             deploymentName + '/roles/' +
             roleName + '/datadisks';

  var webResource = WebResource.post(path);

  var outbody = this.serialize.buildAddDataDisk(serviceName, deploymentName,
                                                roleName, datadisk, this);

  this.performRequest(webResource, outbody, null, function (responseObject, next) {

    var finalCallback = function (returnObject) {
      callback(returnObject.error, returnObject.response);
    };

    next(responseObject, finalCallback);
  });
};

/**
* Modifies a data disk properties in the deployment
*
* @param {string} serviceName                     The name of the hosted service.
* @param {string} deploymentName                  The name of the deployment.
* @param {string} roleName                        The name of the role.
* @param {number} lun                             The Lun of the disk.
* @param {object} datadisk                        The disk properties used for modification. (need typedef for this)
* @param {Function(error, response)} callback     `error` will contain information
*                                                 if an error occurs; otherwise `response` will contain information related to this operation.
*/
ServiceManagementService.prototype.modifyDataDisk = function (serviceName, deploymentName, roleName, lun,
                                             datadisk, callback) {

  validate.validateArgs('modifyDataDisk', function (v) {
    v.string(serviceName, 'serviceName');
    v.string(deploymentName, 'deploymentName');
    v.string(roleName, 'roleName');
    v.object(datadisk, 'datadisk');
    v.callback(callback);
  });

  var path = '/' + this.subscriptionId + '/services/hostedservices/' +
             serviceName + '/deployments/' +
             deploymentName + '/roles/' +
             roleName + '/datadisks/' +
             lun;

  var webResource = WebResource.put(path);

  var outbody = this.serialize.buildModifyDataDisk(serviceName, deploymentName,
                                                roleName, lun, datadisk, this);

  this.performRequest(webResource, outbody, null, function (responseObject, next) {

    var finalCallback = function (returnObject) {
      callback(returnObject.error, returnObject.response);
    };

    next(responseObject, finalCallback);
  });
};

/**
* Removes a data disk from the deployment
*
* @param {string} serviceName                       The name of the hosted service.
* @param {string} deploymentName                    The name of the deployment.
* @param {string} roleName                          The name of the role.
* @param {number} lun                               The lun of the disk.
* @param {Function(error, response)} callback       `error` will contain information
*                                                   if an error occurs; otherwise `response` will contain information related to this operation.
*/
ServiceManagementService.prototype.removeDataDisk = function (serviceName, deploymentName, roleName, lun,
                                              callback) {

  validate.validateArgs('removeDataDisk', function (v) {
    v.string(serviceName, 'serviceName');
    v.string(deploymentName, 'deploymentName');
    v.string(roleName, 'roleName');
    v.test(function () { return typeof lun === 'number'; },
      'required value lun for function removeDataDisk is not defined or not a number');
    v.callback(callback);
  });

  var path = '/' + this.subscriptionId + '/services/hostedservices/' +
               serviceName + '/deployments/' +
               deploymentName + '/roles/' +
               roleName + '/datadisks/' +
               lun;

  var webResource = WebResource.del(path);

  this.performRequest(webResource, null, null, function (responseObject, next) {

    var finalCallback = function (returnObject) {
      callback(returnObject.error, returnObject.response);
    };

    next(responseObject, finalCallback);
  });
};

/**
* Request a shutdown on the role
*
* @param {string} serviceName                      The name of the hosted service.
* @param {string} deploymentName                   The name of the deployment.
* @param {string} roleInst                         The role instance name.
* @param {Function(error, response)} callback      `error` will contain information
*                                                  if an error occurs; otherwise `response` will contain information related to this operation.
*/
ServiceManagementService.prototype.shutdownRole = function (serviceName, deploymentName,
                                                      roleInst, callback) {

  validate.validateArgs('shutdownRole', function (v) {
    v.string(serviceName, 'serviceName');
    v.string(deploymentName, 'deploymentName');
    v.string(roleInst, 'roleInst');
    v.callback(callback);
  });

  var path = '/' + this.subscriptionId + '/services/hostedservices/' +
             serviceName + '/deployments/' +
             deploymentName + '/roleinstances/' +
             roleInst + '/operations';

  var webResource = WebResource.post(path);
  var outbody = this.serialize.buildShutdownRole(serviceName, deploymentName,
                                                roleInst, this);

  this.performRequest(webResource, outbody, null, function (responseObject, next) {

    var finalCallback = function (returnObject) {
      callback(returnObject.error, returnObject.response);
    };

    next(responseObject, finalCallback);
  });
};

/**
* Request a start on the specified role
*
* @param {string} serviceName                      The name of the hosted service.
* @param {string} deploymentName                   The name of the deployment.
* @param {string} roleInst                         The role instance name.
* @param {Function(error, response)} callback      `error` will contain information
*                                                  if an error occurs; otherwise `response` will contain information related to this operation.
*/
ServiceManagementService.prototype.startRole = function (serviceName, deploymentName,
                                                      roleInst, callback) {

  validate.validateArgs('startRole', function (v) {
    v.string(serviceName, 'serviceName');
    v.string(deploymentName, 'deploymentName');
    v.string(roleInst, 'roleInst');
    v.callback(callback);
  });

  var path = '/' + this.subscriptionId + '/services/hostedservices/' +
               serviceName + '/deployments/' +
               deploymentName + '/roleinstances/' +
               roleInst + '/operations';

  var webResource = WebResource.post(path);
  var outbody = this.serialize.buildStartRole(serviceName, deploymentName,
                                                roleInst, this);

  this.performRequest(webResource, outbody, null, function (responseObject, next) {

    var finalCallback = function (returnObject) {
      callback(returnObject.error, returnObject.response);
    };

    next(responseObject, finalCallback);
  });
};

/**
* Request a reboot on the specified role
*
* @param {string} serviceName                       The name of the hosted service.
* @param {string} deploymentSlot                    The name of the slot (Production or Staging).
* @param {string} roleInst                          The role instance name.
* @param {Function(error, response)} callback       `error` will contain information
*                                                   if an error occurs; otherwise `response` will contain information related to this operation.
*/
ServiceManagementService.prototype.rebootRole = function (serviceName, deploymentSlot,
                                                      roleInst, callback) {
  validate.validateArgs('rebootRole', function (v) {
    v.string(serviceName, 'serviceName');
    v.string(deploymentSlot, 'deploymentSlot');
    v.string(roleInst, 'roleInst');
    v.callback(callback);
  });

  var path = '/' + this.subscriptionId + '/services/hostedservices/' +
             serviceName + '/deploymentslots/' +
             deploymentSlot + '/roleinstances/' +
             roleInst + '?comp=reboot';

  var webResource = WebResource.post(path);
  var outbody = this.serialize.buildRebootRole(serviceName, deploymentSlot,
                                                roleInst, this);

  this.performRequest(webResource, outbody, null, function (responseObject, next) {
    var finalCallback = function (returnObject) {
      callback(returnObject.error, returnObject.response);
    };

    next(responseObject, finalCallback);
  });
};

/**
* Request a reimage on the specified role
*
* @param {string} serviceName                       The name of the hosted service.
* @param {string} deploymentSlot                    The name of the slot (Production or Staging).
* @param {string} roleInst                          The role instance name.
* @param {Function(error, response)} callback       `error` will contain information
*                                                   if an error occurs; otherwise `response` will contain information related to this operation.
*/
ServiceManagementService.prototype.reimageRole = function (serviceName, deploymentSlot,
                                                      roleInst, callback) {
  validate.validateArgs('reimageRole', function (v) {
    v.string(serviceName, 'serviceName');
    v.string(deploymentSlot, 'deploymentSlot');
    v.string(roleInst, 'roleInst');
    v.callback(callback);
  });

  var path = '/' + this.subscriptionId + '/services/hostedservices/' +
             serviceName + '/deploymentslots/' +
             deploymentSlot + '/roleinstances/' +
             roleInst + '?comp=reimage';

  var webResource = WebResource.post(path);
  var outbody = this.serialize.buildReimageRole(serviceName, deploymentSlot,
                                                roleInst, this);

  this.performRequest(webResource, outbody, null, function (responseObject, next) {
    var finalCallback = function (returnObject) {
      callback(returnObject.error, returnObject.response);
    };

    next(responseObject, finalCallback);
  });
};

/**
* Request a restart on the specified role
*
* @param {string} serviceName                       The name of the hosted service.
* @param {string} deploymentName                    The name of the deployment.
* @param {string} roleInst                          The role instance name.
* @param {Function(error, response)} callback       `error` will contain information
*                                                   if an error occurs; otherwise `response` will contain information related to this operation.
*/
ServiceManagementService.prototype.restartRole = function (serviceName, deploymentName,
                                                      roleInst, callback) {
  validate.validateArgs('restartRole', function (v) {
    v.string(serviceName, 'serviceName');
    v.string(deploymentName, 'deploymentName');
    v.string(roleInst, 'roleInst');
    v.callback(callback);
  });

  var path = '/' + this.subscriptionId + '/services/hostedservices/' +
             serviceName + '/deployments/' +
             deploymentName + '/roleinstances/' +
             roleInst + '/operations';

  var webResource = WebResource.post(path);
  var outbody = this.serialize.buildRestartRole(serviceName, deploymentName,
                                                roleInst, this);

  this.performRequest(webResource, outbody, null, function (responseObject, next) {
    var finalCallback = function (returnObject) {
      callback(returnObject.error, returnObject.response);
    };

    next(responseObject, finalCallback);
  });
};

/**
* Request a capture on the specified role
*
* @param {string} serviceName                       The name of the hosted service.
* @param {string} deploymentName                    The name of the deployment.
* @param {string} roleInst                          The role instance name.
* @param {object} captureOptions                    Parameters for the capture operation. (need typedef)
* @param {Function(error, response)} callback       `error` will contain information
*                                                   if an error occurs; otherwise `response` will contain information related to this operation.
*/
ServiceManagementService.prototype.captureRole = function (serviceName, deploymentName,
                                                    roleInst, captureOptions, callback) {

  validate.validateArgs('captureRole', function (v) {
    v.string(serviceName, 'serviceName');
    v.string(deploymentName, 'deploymentName');
    v.string(roleInst, 'roleInstance');
    v.object(captureOptions, 'captureOptions');
    v.callback(callback);
  });

  var path = '/' + this.subscriptionId + '/services/hostedservices/' +
             serviceName + '/deployments/' +
             deploymentName + '/roleinstances/' +
             roleInst + '/operations';

  var webResource = WebResource.post(path);
  var outbody = this.serialize.buildCaptureRole(serviceName, deploymentName,
                                                roleInst, captureOptions, this);

  this.performRequest(webResource, outbody, null, function (responseObject, next) {
    var finalCallback = function (returnObject) {
      callback(returnObject.error, returnObject.response);
    };

    next(responseObject, finalCallback);
  });
};

/**
* Adds a certificate to the hosted service
*
* @param {string} serviceName                        The name of the hosted service.
* @param {string} data                               Certificate data.
* @param {string} format                             Certificate format.
* @param {string} password                           Certificate password.
* @param {Function(error, response)} callback        `error` will contain information
*                                                    if an error occurs; otherwise `response` will contain information related to this operation.
*/
ServiceManagementService.prototype.addCertificate = function (serviceName, data, format, password, callback) {
  validate.validateArgs('addCertificate', function (v) {
    v.string(serviceName, 'serviceName');
    v.string(format, 'format');
    v.exists(data, 'data');
    v.exists(format, 'format');
    v.callback(callback);
  });

  var path = '/' + this.subscriptionId + '/services/hostedservices/' +
             serviceName + '/certificates';

  var webResource = WebResource.post(path);
  var outbody = this.serialize.buildAddCertificate(serviceName, data, format, password);

  this.performRequest(webResource, outbody, null, function (responseObject, next) {
    var finalCallback = function (returnObject) {
      callback(returnObject.error, returnObject.response);
    };

    next(responseObject, finalCallback);
  });
};

/**
* Deletes a specified certificate.
*
* @param {string} serviceName                     The name of the hosted service.
* @param {string} algorithm                       Certificate thumbprint algorithm.
* @param {string} thumbprint                      Certificate thumbprint.
* @param {Function(error, response)} callback     `error` will contain information
*                                                 if an error occurs; otherwise `response` will contain information related to this operation.
*/
ServiceManagementService.prototype.deleteCertificate = function (serviceName, algorithm, thumbprint, callback) {
  validate.validateArgs('deleteCertificate', function (v) {
    v.string(serviceName, 'serviceName');
    v.string(algorithm, 'algorithm');
    v.string(thumbprint, 'thumbprint');
    v.callback(callback);
  });

  var path = '/' + this.subscriptionId + '/services/hostedservices/' + serviceName +
             '/certificates/' + algorithm + '-' + thumbprint;

  var webResource = WebResource.del(path);
  this.performRequest(webResource, null, null, function (responseObject, next) {
    var finalCallback = function (returnObject) {
      callback(returnObject.error, returnObject.response);
    };

    next(responseObject, finalCallback);
  });
};

/**
* Returns certificates of specified storage account.
*
* @param {string} serviceName                        The name of the hosted service.
* @param {Function(error, response)} callback        `error` will contain information
*                                                    if an error occurs; otherwise `response` will contain information related to this operation.
*/
ServiceManagementService.prototype.listCertificates = function (serviceName, callback) {
  validate.validateArgs('listCertificates', function (v) {
    v.string(serviceName, 'serviceName');
    v.callback(callback);
  });

  var path = '/' + this.subscriptionId + '/services/hostedservices/' + serviceName +
               '/certificates';

  var webResource = WebResource.get(path);

  this.performRequest(webResource, null, null, function (responseObject, next) {
    var finalCallback = function (returnObject) {
      applyTransformIfRequired('listCertificates',
        returnObject.response,
        true
      );
      callback(returnObject.error, returnObject.response);
    };

    next(responseObject, finalCallback);
  });
};

/*
* Sets proxy object from a proxy url.
*
* @param {string}   proxyurl     url of proxy server. ex: http:corpproxy:80
*                                if null or undefined, clears proxy
*/
ServiceManagementService.prototype.setProxyUrl = function (proxyurl) {
  this._setProxyUrl(proxyurl);
};

/*
* Sets proxy object as specified by caller.
*
* @param {object}   proxy            The proxy to use. If `null` or undefined, clears the proxy configuration.
* @param {string}   proxy.host       The hostname.
* @param {number}   proxy.port       The port number
* @param {string}   proxy.proxyAuth: 'user:password' for basic authentication
* @param {object}   proxy.headers    {...} headers for proxy server
* @param {string}   proxy.key        The key for proxy server
* @param {string}   proxy.cert       The cert for proxy server
* @param {string}   proxy.ca         The ca for proxy server
* @param {boolean}     isHttps       If `true`, use HTTPS to proxy; otherwise, HTTP.
*/
ServiceManagementService.prototype.setProxy = function (proxy, isHttps) {
  this._setProxy(proxy, isHttps);
};

/**
* Register a resource provider with this subscription
*
* @param {string}   resource                     Resource to register with the account
* @param {Function(error, response)} callback    `error` will contain information
*                                                if an error occurs; otherwise `response` will contain information related to this operation.
*/
ServiceManagementService.prototype.registerResourceProvider = function (resource, callback) {
  validate.validateArgs('registerResourceProvider', function (v) {
    v.string(resource, 'resource');
    v.callback(callback);
  });

  var path = '/' + this.subscriptionId + '/services';
  var webResource = WebResource.put(path)
    .withQueryOption('service', resource)
    .withQueryOption('action', 'register');

  this.performRequest(webResource, null, null, function (responseObject, next) {
    var finalCallback = function (returnObject) {
      callback(returnObject.error, returnObject.response);
    };

    next(responseObject, finalCallback);
  });
};

/**
* Unregister a resource provider from this subscription
*
* @param {string}   resource                         Resource to register with the account
* @param {Function(error, response)} callback        `error` will contain information
*                                                    if an error occurs; otherwise `response` will contain information related to this operation.
*/
ServiceManagementService.prototype.unregisterResourceProvider = function (resource, callback) {
  validate.validateArgs('unregisterResourceProvider', function (v) {
    v.string(resource, 'resource');
    v.callback(callback);
  });

  var path = '/' + this.subscriptionId + '/services';
  var webResource = WebResource.put(path)
    .withQueryOption('service', resource)
    .withQueryOption('action', 'unregister');

  this.performRequest(webResource, null, null, function (responseObject, next) {
    var finalCallback = function (returnObject) {
      callback(returnObject.error, returnObject.response);
    };

    next(responseObject, finalCallback);
  });
};

/**
 * Get a list of the registered resource types for a subscription
 *
 * @param {array} resources                          The array of resource names to look for
 *
 * @param {Function(error, response)} callback       `error` will contain information
*                                                    if an error occurs; otherwise `response` will contain information related to this operation.
 */

ServiceManagementService.prototype.listResourceTypes = function(resources, callback) {
  validate.validateArgs('listResourceTypes', function (v) {
    v.nonEmptyArray(resources, 'resources');
    v.callback(callback);
  });

  var path = '/' + this.subscriptionId + '/services/';

  var webResource = WebResource.get(path)
    .withQueryOption('servicelist', resources.join(','))
    .withQueryOption('expandlist', 'ServiceResource');

  this.performRequest(webResource, null, null, function (responseObject, next) {
    var finalCallback = function (returnObject) {
      var results = [];
      if (!returnObject.error) {
        var services = returnObject.response.body.Service;
        if (!_.isArray(services)) {
          services = [services];
        }
        services.forEach(function (serviceObj) {
          results.push({
            type: serviceObj.Type,
            state: serviceObj.State,
            isComplete: serviceObj.IsComplete
          });
        });
      }
      return callback(returnObject.error, results);
    };
    next(responseObject, finalCallback);
  });
};

/**
* Returns all virtual network sites for the subscription.
*
* @param {function} callback  The callback function called on completion. Required.
*/
ServiceManagementService.prototype.listVirtualNetworkSites = function (callback) {
  validate.validateArgs('listVirtualNetworkSites', function (v) {
    v.callback(callback);
  });

  var path = '/' + this.subscriptionId + '/services/networking/virtualnetwork';
  var webResource = WebResource.get(path);

  this.performRequest(webResource, null, null, function (responseObject, next) {
    var finalCallback = function (returnObject) {
      applyTransformIfRequired('listVirtualNetworkSites',
        returnObject.response,
        true
      );
      callback(returnObject.error, returnObject.response);
    };

    next(responseObject, finalCallback);
  });
};

/**
* Returns network configuration for the subscription.
*
* @param {function} callback  The callback function called on completion. Required.
*/
ServiceManagementService.prototype.getNetworkConfig = function (callback) {
  validate.validateArgs('getNetworkConfig', function (v) {
    v.callback(callback);
  });

  var path = '/' + this.subscriptionId + '/services/networking/media';
  var webResource = WebResource.get(path);

  this.performRequest(webResource, null, null, function (responseObject, next) {
    var finalCallback = function (returnObject) {
      applyTransformIfRequired('getNetworkConfig',
        returnObject.response,
        false,
        true
      );
      callback(returnObject.error, returnObject.response);
    };

    next(responseObject, finalCallback);
  });
};

/**
* Set network configuration for the current subscription
*
* @param {object} networkConfiguration  The NetworkConfiguration object.
* @param {function} callback            The callback function called on completion. Required.
*/
ServiceManagementService.prototype.setNetworkConfig = function (networkConfiguration, callback) {
  validate.validateArgs('setNetworkConfig', function (v) {
    v.object(networkConfiguration, 'networkConfiguration');
    v.callback(callback);
  });

  var path = '/' + this.subscriptionId + '/services/networking/media';

  var webResource = WebResource.put(path)
    .withHeader(Constants.HeaderConstants.CONTENT_TYPE, 'text/plain');
  var outbody = this.serialize.buildNetworkConfiguration(networkConfiguration);

  this.performRequest(webResource, outbody, null, function (responseObject, next) {
    var finalCallback = function (returnObject) {
      callback(returnObject.error, returnObject.response);
    };

    next(responseObject, finalCallback);
  });
};

module.exports = ServiceManagementService;<|MERGE_RESOLUTION|>--- conflicted
+++ resolved
@@ -350,7 +350,6 @@
 * Windows Azure Cloud Services and Virtual Machines.
 * @constructor
 * @param {string} subscriptionId                    The subscription ID for the account or the connectionString.
-<<<<<<< HEAD
 * @param {object} authentication                    The authentication object for the client.
 *                                                   You must use either keyfile/certfile or keyvalue/certvalue
 *                                                   to provide a management certificate to authenticate
@@ -362,21 +361,6 @@
 * @param {object} [hostOptions]                     The host options to override defaults.
 * @param {string} [hostOptions.host='management.core.windows.net']                The management endpoint.
 * @param {string} [hostOptions.apiversion='2012-03-01']          The API vesion to be used.
-* @param {string} [hostOptions.serializetype='XML']       The serialization to be used. Either JSON or XML.
-=======
-* @param {string} authentication                    The authentication object for the client.
-*                                                   {
-*                                                     keyfile: 'path to .pem',
-*                                                     certfile: 'path to .pem',
-*                                                     keyvalue: privatekey value,
-*                                                     certvalue: public cert value
-*                                                   }
-* @param {string} hostOptions                       The host options to override defaults.
-*                                                   {
-*                                                     host: 'management.core.windows.net',
-*                                                     apiversion: '2012-03-01'
-*                                                   }
->>>>>>> 4c8501e8
 */
 function ServiceManagementService(configOrSubscriptionId, authentication, hostOptions) {
   var settings = ServiceManagementSettings.createFromParameters(configOrSubscriptionId, authentication, hostOptions);
