/*
* @copyright
* Copyright (c) Microsoft.  All rights reserved.
*
* Licensed under the Apache License, Version 2.0 (the "License");
* you may not use this file except in compliance with the License.
* You may obtain a copy of the License at
*   http://www.apache.org/licenses/LICENSE-2.0
*
* Unless required by applicable law or agreed to in writing, software
* distributed under the License is distributed on an "AS IS" BASIS,
* WITHOUT WARRANTIES OR CONDITIONS OF ANY KIND, either express or implied.
* See the License for the specific language governing permissions and
* limitations under the License.
*/

// Module dependencies.
var util = require('util');
var _ = require('underscore');
var js2xml = require('../../util/js2xml');

var ServiceManagementClient = require('../core/servicemanagementclient');
var ServiceManagementSettings = require('../core/servicemanagementsettings');
var WebResource = require('../../http/webresource');

var Constants = require('../../util/constants');
var HeaderConstants = Constants.HeaderConstants;

/**
*
* Creates a new WebsiteManagementService object.
* @class
* The WebsiteManagementService object allows you to perform management operations on Windows Azure Web Sites.
* @constructor
<<<<<<< HEAD
* @param {string} subscriptionId   Subscription ID for the account or the connection string
* @param {object} authentication                                       The authentication object for the client.
*                                                                      You must use either keyfile/certfile or keyvalue/certvalue
*                                                                      to provide a management certificate to authenticate
*                                                                      service requests.
* @param {string} [authentication.keyfile]                             The path to a file that contains the PEM encoded key
* @param {string} [authentication.certfile]                            The path to a file that contains the PEM encoded certificate
* @param {string} [authentication.keyvalue]                            A string that contains the PEM encoded key
* @param {string} [authentication.certvalue]                           A string that contains the PEM encoded certificate
* @param {object} [hostOptions]                                        The host options to override defaults.
* @param {string} [hostOptions.host='management.core.windows.net']     The management endpoint.
* @param {string} [hostOptions.apiversion='2012-03-01']                The API vesion to be used.
* @param {string} [hostOptions.serializetype='XML']                    The serialization to be used. Either JSON or XML.
=======
* @param {string} configOrSubscriptionId configuration information or subscription ID for the account or the connection string
* @param {object} [authentication]   The authentication object for the client.
*                                  {
*                                    keyfile: 'path to .pem',
*                                    certfile: 'path to .pem',
*                                    keyvalue: privatekey value,
*                                    certvalue: public cert value
*                                  }
* @param {object} [hostOptions]      The host options to override defaults.
*                                  {
*                                    host: 'management.core.windows.net',
*                                    apiversion: '2012-03-01'
*                                  }
>>>>>>> 4c8501e8
*/
function WebsiteManagementService(configOrSubscriptionId, authentication, hostOptions) {
  var settings = ServiceManagementSettings.createFromParameters(configOrSubscriptionId, authentication, hostOptions);

  WebsiteManagementService['super_'].call(this, settings);

  this.apiversion = '2012-10-10';
  this.subscriptionId = settings._subscriptionId;
}

util.inherits(WebsiteManagementService, ServiceManagementClient);

/**
* Lists the available webspaces.
*
* @this {WebsiteManagementService}
* @param {Function(error, results, response)} callback  `error` will contain information
*                                                       if an error occurs; otherwise `results` will contain
*                                                       the list of webspaces.
*                                                       `response` will contain information related to this operation.
*/
WebsiteManagementService.prototype.listWebspaces = function (callback) {
  var webResource = WebResource.get(this._makePath('webspaces/'));

  this.performRequest(webResource, null, null, function (responseObject, next) {
    if (!responseObject.error) {
      responseObject.webspaces = [];
      if (responseObject.response.body.WebSpaces && responseObject.response.body.WebSpaces.WebSpace) {
        responseObject.webspaces = responseObject.response.body.WebSpaces.WebSpace;
        if (!_.isArray(responseObject.webspaces)) {
          responseObject.webspaces = [ responseObject.webspaces ];
        }
      }
    }

    var finalCallback = function (returnObject) {
      callback(returnObject.error, returnObject.webspaces, returnObject.response);
    };

    next(responseObject, finalCallback);
  });
};

/**
* Lists the available geographic regions that are available for hosting web sites.
*
* @this {WebsiteManagementService}
* @param {Function(error, results, response)} callback `error` will contain information
*                                                       if an error occurs; otherwise `results` will contain
*                                                       the list of regions.
*                                                       `response` will contain information related to this operation.
*/
WebsiteManagementService.prototype.listGeoRegions = function (callback) {
  var webResource = WebResource.get(this._makePath('webspaces/'))
    .withQueryOption('properties', 'georegions');

  this.performRequest(webResource, null, null, function (responseObject, next) {
    if (!responseObject.error) {
      responseObject.georegions = [];
      if (responseObject.response.body.GeoRegions && responseObject.response.body.GeoRegions.GeoRegion) {
        responseObject.georegions = responseObject.response.body.GeoRegions.GeoRegion;
        if (!_.isArray(responseObject.georegions)) {
          responseObject.georegions = [ responseObject.georegions ];
        }
      }
    }

    var finalCallback = function (returnObject) {
      callback(returnObject.error, returnObject.georegions, returnObject.response);
    };

    next(responseObject, finalCallback);
  });
};

/**
* Lists the available publishing users.
*
* @this {WebsiteManagementService}
* @param {Function(error, results, response)} callback `error` will contain information
*                                                       if an error occurs; otherwise `results` will contain
*                                                       the list of users.
*                                                       `response` will contain information related to this operation.
*/
WebsiteManagementService.prototype.listPublishingUsers = function (callback) {
  var webResource = WebResource.get(this._makePath('webspaces/'))
    .withQueryOption('properties', 'publishingUsers');

  this.performRequest(webResource, null, null, function (responseObject, next) {
    if (!responseObject.error) {
      responseObject.users = [];
      if (responseObject.response.body.ArrayOfstring && responseObject.response.body.ArrayOfstring.string) {
        responseObject.users = responseObject.response.body.ArrayOfstring.string;
        if (!_.isArray(responseObject.users)) {
          responseObject.users = [ responseObject.users ];
        }
      }
    }

    var finalCallback = function (returnObject) {
      callback(returnObject.error, returnObject.users, returnObject.response);
    };

    next(responseObject, finalCallback);
  });
};

/**
* lists the DNS suffix.
*
* @this {WebsiteManagementService}
* @param {Function(error, results, response)} callback `error` will contain information
*                                                       if an error occurs; otherwise `results` will contain
*                                                       the DNS suffix information.
*                                                       `response` will contain information related to this operation.
*/
WebsiteManagementService.prototype.listDNSSuffix = function (callback) {
  var webResource = WebResource.get(this._makePath('webspaces/'))
    .withQueryOption('properties', 'dnssuffix');

  this.performRequest(webResource, null, null, function (responseObject, next) {
    responseObject.dnsSuffix = null;
    if (!responseObject.error) {
      responseObject.dnsSuffix = responseObject.response.body.string['_'];
    }

    var finalCallback = function (returnObject) {
      callback(returnObject.error, responseObject.dnsSuffix, returnObject.response);
    };

    next(responseObject, finalCallback);
  });
};

/**
* Creates a new publishing user.
*
* @this {WebsiteManagementService}
* @param {string}             username                  The publishing user username.
* @param {string}             password                  The publishing user password.
* @param {object}             [options]                 The options.
* @param {int}                [options.name]            The publishing user name.
* @param {Function(error, response)} callback           `error` will contain information
*                                                       if an error occurs; otherwise `response` will contain information related to this operation.
*/
WebsiteManagementService.prototype.createPublishingUser = function (username, password, optionsOrCallback, callback) {
  var options = optionsOrCallback;
  if (_.isFunction(optionsOrCallback)) {
    callback = optionsOrCallback;
    options = {};
  }

  var publishingUser = {
    User: {
      '$': {
        xmlns: 'http://schemas.microsoft.com/windowsazure',
        'xmlns:i': 'http://www.w3.org/2001/XMLSchema-instance'
      },
      Name: { '$': { 'nil': true } },
      PublishingPassword: password,
      PublishingUserName: username
    }
  };

  if (options.name) {
    publishingUser.User.Name = options.name;
  }

  var publishingUserXml = js2xml.serialize(publishingUser);

  var webResource = WebResource.put(this._makePath('webspaces/'))
    .withQueryOption('properties', 'publishingCredentials')
    .withHeader(HeaderConstants.CONTENT_LENGTH, Buffer.byteLength(publishingUserXml, 'utf8'))
    .withHeader(HeaderConstants.CONTENT_TYPE, 'application/atom+xml;charset="utf-8"');

  this.performRequest(webResource, publishingUserXml, null, function (responseObject, next) {
    // TODO: temporary workaround for an invalid return code
    if (responseObject.error !== null && responseObject.error.code === 'Unauthorized') {
      responseObject.error = null;
    }

    var finalCallback = function (returnObject) {
      callback(returnObject.error, returnObject.response);
    };

    next(responseObject, finalCallback);
  });
};

/**
* Retrieves the existing websites.
*
* @this {WebsiteManagementService}
* @param {string}             webspaceName                    The webspace name.
* @param {object}             [options]                       The options.
* @param {array}              [options.propertiesToInclude]   The properties to include.
* @param {Function(error, results, response)} callback        `error` will contain information
*                                                             if an error occurs; otherwise `results` will contain
*                                                             the list of web sites.
*                                                             `response` will contain information related to this operation.
*/
WebsiteManagementService.prototype.listSites = function (webspaceName, optionsOrCallback, callback) {
  var options = optionsOrCallback;
  if (_.isFunction(optionsOrCallback)) {
    callback = optionsOrCallback;
    options = {};
  }

  var webResource = WebResource.get(this._makePath('webspaces/' + webspaceName + '/sites/'));

  if (options && options.propertiesToInclude) {
    webResource.withQueryOption('propertiesToInclude', options.propertiesToInclude.join(','));
  }

  this.performRequest(webResource, null, null, function (responseObject, next) {
    if (!responseObject.error) {
      responseObject.sites = [];

      if (responseObject.response.body.Sites && responseObject.response.body.Sites.Site) {
        responseObject.sites = responseObject.response.body.Sites.Site;
        if (!_.isArray(responseObject.sites)) {
          responseObject.sites = [ responseObject.sites ];
        }
      }
    }

    var finalCallback = function (returnObject) {
      callback(returnObject.error, returnObject.sites, returnObject.response);
    };

    next(responseObject, finalCallback);
  });
};

/**
* Retrieves the existing web site.
*
* @this {WebsiteManagementService}
* @param {string}             webspaceName                              The webspace name.
* @param {string}             siteName                                  The site name.
* @param {object}             [options]                                 The options.
* @param {array}              [options.propertiesToInclude]             The properties to include.
* @param {Function(error, results, response)} callback                  `error` will contain information
*                                                                       if an error occurs; otherwise `results` will contain
*                                                                       the the web site information.
*                                                                       `response` will contain information related to this operation.
*/
WebsiteManagementService.prototype.getSite = function (webspaceName, siteName, optionsOrCallback, callback) {
  var options = optionsOrCallback;
  if (_.isFunction(optionsOrCallback)) {
    callback = optionsOrCallback;
    options = {};
  }

  var webResource = WebResource.get(this._makePath('webspaces/' + webspaceName + '/sites/' + siteName));

  if (options && options.propertiesToInclude) {
    webResource.withQueryOption('propertiesToInclude', options.propertiesToInclude.join(','));
  }

  this.performRequest(webResource, null, null, function (responseObject, next) {
    if (!responseObject.error) {
      responseObject.site = null;

      if (responseObject.response.body.Site) {
        responseObject.site = responseObject.response.body.Site;
      }
    }

    var finalCallback = function (returnObject) {
      callback(returnObject.error, returnObject.site, returnObject.response);
    };

    next(responseObject, finalCallback);
  });
};

/**
* Creates a new website.
*
* @this {WebsiteManagementService}
* @param {string}             webspaceName                    The webspace name.
* @param {string}             siteName                        The site name.
* @param {object}             [options]                       The options.
* @param {array}              [options.propertiesToInclude]   The properties to include.
* @param {Function(error, results, response)} callback        `error` will contain information
*                                                             if an error occurs; otherwise `results` will contain
*                                                             the new site information.
*                                                             `response` will contain information related to this operation.
*/
WebsiteManagementService.prototype.createSite = function (webspaceName, siteName, optionsOrCallback, callback) {
  var options = optionsOrCallback;
  if (_.isFunction(optionsOrCallback)) {
    callback = optionsOrCallback;
    options = {};
  }

  options['$'] = {
    xmlns: 'http://schemas.microsoft.com/windowsazure',
    'xmlns:i': 'http://www.w3.org/2001/XMLSchema-instance'
  };

  options.Name = siteName;
  var siteXml = js2xml.serialize({ Site: options });

  var webResource = WebResource.post(this._makePath('webspaces/' + webspaceName + '/sites'));

  this.performRequest(webResource, siteXml, null, function (responseObject, next) {
    if (!responseObject.error) {
      responseObject.site = null;

      if (responseObject.response.body.Site) {
        responseObject.site = responseObject.response.body.Site;
      }
    }

    var finalCallback = function (returnObject) {
      callback(returnObject.error, returnObject.site, returnObject.response);
    };

    next(responseObject, finalCallback);
  });
};

/**
* Deletes a website.
*
* @this {WebsiteManagementService}
* @param {string}             webspaceName       The webspace name.
* @param {string}             siteName           The site name.
* @param {object}             [options]          The options.
* @param {Function(error, response)} callback    `error` will contain information
*                                                if an error occurs; otherwise `response` will contain information related to this operation.
*/
WebsiteManagementService.prototype.deleteSite = function (webspaceName, siteName, optionsOrCallback, callback) {
  var options = optionsOrCallback;
  if (_.isFunction(optionsOrCallback)) {
    callback = optionsOrCallback;
    options = {};
  }

  var webResource = WebResource.del(this._makePath('webspaces/' + webspaceName + '/sites/' + siteName));

  this.performRequest(webResource, null, null, function (responseObject, next) {
    var finalCallback = function (returnObject) {
      callback(returnObject.error, returnObject.response);
    };

    next(responseObject, finalCallback);
  });
};

/**
* Updates an existing web site.
*
* @this {WebsiteManagementService}
* @param {string}             webspaceName                    The webspace name.
* @param {string}             siteName                        The site name.
* @param {object}             [options]                       The options.
* @param {array}              [options.propertiesToInclude]   The properties to include.
* @param {Function(error, results, response)} callback        `error` will contain information
*                                                             if an error occurs; otherwise `results` will contain
*                                                             the updated web site information.
*                                                             `response` will contain information related to this operation.
*/
WebsiteManagementService.prototype.updateSite = function (webspaceName, siteName, optionsOrCallback, callback) {
  var options = optionsOrCallback;
  if (_.isFunction(optionsOrCallback)) {
    callback = optionsOrCallback;
    options = {};
  }

  options['$'] = {
    xmlns: 'http://schemas.microsoft.com/windowsazure',
    'xmlns:i': 'http://www.w3.org/2001/XMLSchema-instance'
  };

  options.Name = siteName;
  var siteXml = js2xml.serialize({ Site: options });

  var webResource = WebResource.put(this._makePath('webspaces/' + webspaceName + '/sites/' + siteName));

  this.performRequest(webResource, siteXml, null, function (responseObject, next) {
    if (!responseObject.error) {
      responseObject.site = null;

      if (responseObject.response.body.Site) {
        responseObject.site = responseObject.response.body.Site;
      }
    }

    var finalCallback = function (returnObject) {
      callback(returnObject.error, returnObject.site, returnObject.response);
    };

    next(responseObject, finalCallback);
  });
};

/**
* Retrieves a site configuration.
*
* @this {WebsiteManagementService}
* @param {string}             webspaceName              The webspace name.
* @param {string}             siteName                  The site name.
* @param {object}             [options]                 The options.
* @param {Function(error, results, response)} callback  `error` will contain information
*                                                       if an error occurs; otherwise `results` will contain
*                                                       the site configuration.
*                                                       `response` will contain information related to this operation.
*/
WebsiteManagementService.prototype.getSiteConfiguration = function (webspaceName, siteName, optionsOrCallback, callback) {
  var options = optionsOrCallback;
  if (_.isFunction(optionsOrCallback)) {
    callback = optionsOrCallback;
    options = {};
  }

  var webResource = WebResource.get(this._makePath('webspaces/' + webspaceName + '/sites/' + siteName + '/config'));
  this.performRequest(webResource, null, null, function (responseObject, next) {
    if (!responseObject.error) {
      responseObject.config = null;

      if (responseObject.response.body.SiteConfig) {
        responseObject.config = responseObject.response.body.SiteConfig;
      }
    }

    var finalCallback = function (returnObject) {
      callback(returnObject.error, returnObject.config, returnObject.response);
    };

    next(responseObject, finalCallback);
  });
};

/**
* Updates a site configuration.
*
* @this {WebsiteManagementService}
* @param {string}             webspaceName              The webspace name.
* @param {string}             siteName                  The site name.
* @param {object}             [options]                 The options.
* @param {Function(error, response)} callback           `error` will contain information
*                                                       if an error occurs; otherwise `response` will contain information related to this operation.
*/
WebsiteManagementService.prototype.updateSiteConfiguration = function (webspaceName, siteName, optionsOrCallback, callback) {
  var options = optionsOrCallback;
  if (_.isFunction(optionsOrCallback)) {
    callback = optionsOrCallback;
    options = {};
  }

  options['$'] = {
    xmlns: 'http://schemas.microsoft.com/windowsazure',
    'xmlns:i': 'http://www.w3.org/2001/XMLSchema-instance'
  };

  var website = {
    SiteConfig: options
  };

  var websiteXml = js2xml.serialize(website);

  var webResource = WebResource.put(this._makePath('webspaces/' + webspaceName + '/sites/' + siteName + '/config'))
    .withHeader(HeaderConstants.CONTENT_LENGTH, Buffer.byteLength(websiteXml, 'utf8'))
    .withHeader(HeaderConstants.CONTENT_TYPE, 'application/xml;charset="utf-8"');

  this.performRequest(webResource, websiteXml, null, function (responseObject, next) {
    var finalCallback = function (returnObject) {
      callback(returnObject.error, returnObject.response);
    };

    next(responseObject, finalCallback);
  });
};

/**
* Creates a new server farm.
*
* @this {WebsiteManagementService}
* @param {string}             webspaceName              The webspace name.
* @param {string}             serverFarmName            The server farm name.
* @param {string}             numberOfWorkers           The number of workers.
* @param {string}             workerSize                The worker size.
* @param {object}             [options]                 The options.
* @param {Function(error, response)} callback           `error` will contain information
*                                                       if an error occurs; otherwise `response` will contain information related to this operation.
*/
WebsiteManagementService.prototype.createServerFarm = function (webspaceName, serverFarmName, numberOfWorkers, workerSize, optionsOrCallback, callback) {
  var options = optionsOrCallback;
  if (_.isFunction(optionsOrCallback)) {
    callback = optionsOrCallback;
    options = {};
  }

  var serverFarm = {
    ServerFarm: {
      '$': {
        xmlns: 'http://schemas.microsoft.com/windowsazure',
        'xmlns:i': 'http://www.w3.org/2001/XMLSchema-instance'
      },
      Name: serverFarmName,
      NumberOfWorkers: numberOfWorkers,
      WorkerSize: workerSize
    }
  };

  var serverFarmXml = js2xml.serialize(serverFarm);

  var webResource = WebResource.post(this._makePath('webspaces/' + webspaceName + '/serverfarms'))
    .withHeader(HeaderConstants.CONTENT_LENGTH, Buffer.byteLength(serverFarmXml, 'utf8'))
    .withHeader(HeaderConstants.CONTENT_TYPE, 'application/xml;charset="utf-8"');

  this.performRequest(webResource, serverFarmXml, null, function (responseObject, next) {
    var finalCallback = function (returnObject) {
      callback(returnObject.error, returnObject.response);
    };

    next(responseObject, finalCallback);
  });
};

/**
* Updates a server farm.
*
* @this {WebsiteManagementService}
* @param {string}             webspaceName              The webspace name.
* @param {string}             serverFarmName            The server farm name.
* @param {string}             numberOfWorkers           The number of workers.
* @param {string}             workerSize                The worker size.
* @param {object}             [options]                 The options.
* @param {Function(error, response)} callback           `error` will contain information
*                                                       if an error occurs; otherwise `response` will contain information related to this operation.
*/
WebsiteManagementService.prototype.updateServerFarm = function (webspaceName, serverFarmName, numberOfWorkers, workerSize, optionsOrCallback, callback) {
  var options = optionsOrCallback;
  if (_.isFunction(optionsOrCallback)) {
    callback = optionsOrCallback;
    options = {};
  }

  var serverFarm = {
    ServerFarm: {
      '$': {
        xmlns: 'http://schemas.microsoft.com/windowsazure',
        'xmlns:i': 'http://www.w3.org/2001/XMLSchema-instance'
      },
      Name: serverFarmName,
      NumberOfWorkers: numberOfWorkers,
      WorkerSize: workerSize
    }
  };

  var serverFarmXml = js2xml.serialize(serverFarm);

  var webResource = WebResource.put(this._makePath('webspaces/' + webspaceName + '/serverfarms/' + serverFarmName))
    .withHeader(HeaderConstants.CONTENT_LENGTH, Buffer.byteLength(serverFarmXml, 'utf8'))
    .withHeader(HeaderConstants.CONTENT_TYPE, 'application/xml;charset="utf-8"');

  this.performRequest(webResource, serverFarmXml, null, function (responseObject, next) {
    var finalCallback = function (returnObject) {
      callback(returnObject.error, returnObject.response);
    };

    next(responseObject, finalCallback);
  });
};

/**
* Retrieves a server farm.
*
* @this {WebsiteManagementService}
* @param {string}             webspaceName              The webspace name.
* @param {string}             serverFarmName            The server farm name.
* @param {object}             [options]                 The options.
* @param {Function(error, response)} callback           `error` will contain information
*                                                       if an error occurs; otherwise `response` will contain information related to this operation.
*/
WebsiteManagementService.prototype.getServerFarm = function (webspaceName, serverFarmName, optionsOrCallback, callback) {
  var options = optionsOrCallback;
  if (_.isFunction(optionsOrCallback)) {
    callback = optionsOrCallback;
    options = {};
  }

  var webResource = WebResource.get(this._makePath('webspaces/' + webspaceName + '/serverfarms/' + serverFarmName));
  this.performRequest(webResource, null, null, function (responseObject, next) {
    if (!responseObject.error) {
      responseObject.serverFarm = null;

      if (responseObject.response.body.ServerFarm) {
        responseObject.serverFarm = responseObject.response.body.ServerFarm;
      }
    }

    var finalCallback = function (returnObject) {
      callback(returnObject.error, returnObject.response);
    };

    next(responseObject, finalCallback);
  });
};

/**
* Creates a website repository.
*
* @this {WebsiteManagementService}
* @param {string}             webspaceName              The webspace name.
* @param {string}             siteName                  The site name.
* @param {object}             [options]                 The options.
* @param {Function(error, response)} callback           `error` will contain information
*                                                       if an error occurs; otherwise `response` will contain information related to this operation.
*/
WebsiteManagementService.prototype.createSiteRepository = function (webspaceName, siteName, optionsOrCallback, callback) {
  var options = optionsOrCallback;
  if (_.isFunction(optionsOrCallback)) {
    callback = optionsOrCallback;
    options = {};
  }

  var webResource = WebResource.post(this._makePath('webspaces/' + webspaceName + '/sites/' + siteName + '/repository'))
    .withHeader(HeaderConstants.CONTENT_LENGTH, 0)
    .withHeader(HeaderConstants.CONTENT_TYPE, 'application/xml;charset="utf-8"');

  this.performRequest(webResource, '', null, function (responseObject, next) {

    var finalCallback = function (returnObject) {
      callback(returnObject.error, returnObject.response);
    };

    next(responseObject, finalCallback);
  });
};

/**
* Deletes a website repository.
*
* @this {WebsiteManagementService}
* @param {string}             webspaceName              The webspace name.
* @param {string}             siteName                  The site name.
* @param {object}             [options]                 The options.
* @param {Function(error, response)} callback           `error` will contain information
*                                                       if an error occurs; otherwise `response` will contain information related to this operation.
*/
WebsiteManagementService.prototype.deleteSiteRepository = function (webspaceName, siteName, optionsOrCallback, callback) {
  var options = optionsOrCallback;
  if (_.isFunction(optionsOrCallback)) {
    callback = optionsOrCallback;
    options = {};
  }

  var webResource = WebResource.del(this._makePath('webspaces/' + webspaceName + '/sites/' + siteName + '/repository'));
  this.performRequest(webResource, null, null, function (responseObject, next) {
    var finalCallback = function (returnObject) {
      callback(returnObject.error, returnObject.response);
    };

    next(responseObject, finalCallback);
  });
};

/**
* Sync a website repository.
*
* @this {WebsiteManagementService}
* @param {string}             webspaceName              The webspace name.
* @param {string}             siteName                  The site name.
* @param {object}             [options]                 The options.
* @param {Function(error, response)} callback           `error` will contain information
*                                                       if an error occurs; otherwise `response` will contain information related to this operation.
*/
WebsiteManagementService.prototype.syncSiteRepository = function (webspaceName, siteName, optionsOrCallback, callback) {
  var options = optionsOrCallback;
  if (_.isFunction(optionsOrCallback)) {
    callback = optionsOrCallback;
    options = {};
  }

  var webResource = WebResource.post(this._makePath('webspaces/' + webspaceName + '/sites/' + siteName + '/repository?action=sync'))
                                                   .withHeader(HeaderConstants.CONTENT_LENGTH, 0);

  this.performRequest(webResource, '', null, function (responseObject, next) {
    var finalCallback = function (returnObject) {
      callback(returnObject.error, returnObject.response);
    };

    next(responseObject, finalCallback);
  });
};

WebsiteManagementService.prototype._makePath = function (operationName) {
  return '/' + this.subscriptionId + '/services/' + operationName;
};

module.exports = WebsiteManagementService;<|MERGE_RESOLUTION|>--- conflicted
+++ resolved
@@ -32,8 +32,8 @@
 * @class
 * The WebsiteManagementService object allows you to perform management operations on Windows Azure Web Sites.
 * @constructor
-<<<<<<< HEAD
-* @param {string} subscriptionId   Subscription ID for the account or the connection string
+*
+* @param {string} configOrSubscriptionId   Configuration information, subscription ID for the account or the connection string
 * @param {object} authentication                                       The authentication object for the client.
 *                                                                      You must use either keyfile/certfile or keyvalue/certvalue
 *                                                                      to provide a management certificate to authenticate
@@ -45,22 +45,6 @@
 * @param {object} [hostOptions]                                        The host options to override defaults.
 * @param {string} [hostOptions.host='management.core.windows.net']     The management endpoint.
 * @param {string} [hostOptions.apiversion='2012-03-01']                The API vesion to be used.
-* @param {string} [hostOptions.serializetype='XML']                    The serialization to be used. Either JSON or XML.
-=======
-* @param {string} configOrSubscriptionId configuration information or subscription ID for the account or the connection string
-* @param {object} [authentication]   The authentication object for the client.
-*                                  {
-*                                    keyfile: 'path to .pem',
-*                                    certfile: 'path to .pem',
-*                                    keyvalue: privatekey value,
-*                                    certvalue: public cert value
-*                                  }
-* @param {object} [hostOptions]      The host options to override defaults.
-*                                  {
-*                                    host: 'management.core.windows.net',
-*                                    apiversion: '2012-03-01'
-*                                  }
->>>>>>> 4c8501e8
 */
 function WebsiteManagementService(configOrSubscriptionId, authentication, hostOptions) {
   var settings = ServiceManagementSettings.createFromParameters(configOrSubscriptionId, authentication, hostOptions);
