--- conflicted
+++ resolved
@@ -152,9 +152,8 @@
 */
 OdataHandler.prototype.serialize = function (entity, skipType) {
   var properties = {};
-<<<<<<< HEAD
-
-  for (var name in entity) {
+
+  Object.keys(entity).forEach(function (name) {
     if (name !== '_') {
       properties[OdataHandler.NSDATA + ':' + name] = { };
       properties[OdataHandler.NSDATA + ':' + name][Constants.XML_METADATA_MARKER] = {};
@@ -163,12 +162,13 @@
       var propertyValue = null;
 
       if (entity[name] &&
-          entity[name][Constants.XML_VALUE_MARKER] !== undefined &&
           entity[name][Constants.XML_METADATA_MARKER] !== undefined &&
           entity[name][Constants.XML_METADATA_MARKER].type !== undefined) {
 
-        propertyValue = edmType.serializeValue(entity[name][Constants.XML_METADATA_MARKER].type, entity[name][Constants.XML_VALUE_MARKER]);
         propertyType = entity[name][Constants.XML_METADATA_MARKER].type;
+        if (entity[name][Constants.XML_VALUE_MARKER] !== undefined) {
+          propertyValue = edmType.serializeValue(propertyType, entity[name][Constants.XML_VALUE_MARKER]);
+        }
       }
       else {
         if (entity[name] !== undefined && entity[name] !== null) {
@@ -188,48 +188,8 @@
         properties[OdataHandler.NSDATA + ':' + name][Constants.XML_METADATA_MARKER][OdataHandler.NSMETA + ':null'] = true;
       }
     }
-  }
-
-=======
-
-  Object.keys(entity).forEach(function (name) {
-    if (name !== '_') {
-      properties[OdataHandler.NSDATA + ':' + name] = { };
-      properties[OdataHandler.NSDATA + ':' + name][Constants.XML_METADATA_MARKER] = {};
-
-      var propertyType = null;
-      var propertyValue = null;
-
-      if (entity[name] &&
-          entity[name][Constants.XML_METADATA_MARKER] !== undefined &&
-          entity[name][Constants.XML_METADATA_MARKER].type !== undefined) {
-
-        propertyType = entity[name][Constants.XML_METADATA_MARKER].type;
-        if (entity[name][Constants.XML_VALUE_MARKER] !== undefined) {
-          propertyValue = edmType.serializeValue(propertyType, entity[name][Constants.XML_VALUE_MARKER]);
-        }
-      }
-      else {
-        if (entity[name] !== undefined && entity[name] !== null) {
-          propertyType = edmType.propertyType(entity[name]);
-        }
-
-        propertyValue = edmType.serializeValue(propertyType, entity[name]);
-      }
-
-      properties[OdataHandler.NSDATA + ':' + name][Constants.XML_VALUE_MARKER] = propertyValue;
-
-      if (!skipType && propertyType !== null) {
-        properties[OdataHandler.NSDATA + ':' + name][Constants.XML_METADATA_MARKER][OdataHandler.NSMETA + ':type'] = propertyType;
-      }
-
-      if (azureutil.stringIsEmpty(propertyValue)) {
-        properties[OdataHandler.NSDATA + ':' + name][Constants.XML_METADATA_MARKER][OdataHandler.NSMETA + ':null'] = true;
-      }
-    }
   });
 
->>>>>>> ef221c16
   return atomHandler.serializeEntry({ 'm:properties': properties }, [
     {
       key: OdataHandler.NSDATA,
