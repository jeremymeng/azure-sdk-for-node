/**
* Copyright (c) Microsoft.  All rights reserved.
*
* Licensed under the Apache License, Version 2.0 (the "License");
* you may not use this file except in compliance with the License.
* You may obtain a copy of the License at
*   http://www.apache.org/licenses/LICENSE-2.0
*
* Unless required by applicable law or agreed to in writing, software
* distributed under the License is distributed on an "AS IS" BASIS,
* WITHOUT WARRANTIES OR CONDITIONS OF ANY KIND, either express or implied.
* See the License for the specific language governing permissions and
* limitations under the License.
*/

var fs = require('fs');
var path = require('path');
var crypto = require('crypto');
var _ = require('underscore');
var Constants = require('./constants');

/**
* Encodes an URI.
*
* @param {string} uri The URI to be encoded.
* @return {string} The encoded URI.
*/
exports.encodeUri = function (uri) {
  return encodeURIComponent(uri)
    .replace(/!/g, '%21')
    .replace(/'/g, '%27')
    .replace(/\(/g, '%28')
    .replace(/\)/g, '%29')
    .replace(/\*/g, '%2A');
};

/**
* Returns the number of keys (properties) in an object.
*
* @param {object} value The object which keys are to be counted.
* @return {number} The number of keys in the object.
*/
exports.objectKeysLength = function (value) {
  if (!value) {
    return 0;
  }

  return _.keys(value).length;
};

/**
* Returns the name of the first property in an object.
*
* @param {object} value The object which key is to be returned.
* @return {number} The name of the first key in the object.
*/
exports.objectFirstKey = function (value) {
  if (value && Object.keys(value).length > 0) {
    return Object.keys(value)[0];
  }

  // Object has no properties
  return null;
};

/**
* Checks if a value is null or undefined.
*
* @param {object} value The value to check for null or undefined.
* @return {bool} True if the value is null or undefined, false otherwise.
*/
exports.objectIsNull = function (value) {
  return _.isNull(value) || _.isUndefined(value);
};

/**
* Checks if an object is empty.
*
* @param {object} object The object to check if it is null.
* @return {bool} True if the object is empty, false otherwise.
*/
exports.objectIsEmpty = function (object) {
  return _.isEmpty(object);
};

/**
* Determines if an object contains an integer number.
*
* @param {object}  value  The object to assert.
* @return {bool} True if the object contains an integer number; false otherwise.
*/
exports.objectIsInt = function (value) {
  return typeof value === 'number' && parseFloat(value) == parseInt(value, 10) && !isNaN(value);
};

/**
* Checks if an object is a string.
*
* @param {object} object The object to check if it is a string.
* @return {bool} True if the object is a strign, false otherwise.
*/
exports.objectIsString = function (object) {
  return _.isString(object);
};

/**
* Check if an object is a function
* @param {object} object The object to check whether it is function
* @return {bool} True if the specified object is function, otherwise false
*/
exports.objectIsFunction = function (object) {
  return _.isFunction(object);
};


/**
* Front zero padding of string to sepcified length
*/
exports.zeroPaddingString = function(str, len) {
  var paddingStr = '0000000000' + str;
  if(paddingStr.length < len) {
    return exports.zeroPaddingString(paddingStr, len);
  } else {
    return paddingStr.substr(-1 * len);
  }
};

/**
* Checks if a value is an empty string, null or undefined.
*
* @param {object} value The value to check for an empty string, null or undefined.
* @return {bool} True if the value is an empty string, null or undefined, false otherwise.
*/
exports.stringIsEmpty = function (value) {
  return _.isNull(value) || _.isUndefined(value) || value === '';
};

/**
* Formats a text replacing '?' by the arguments.
*
* @param {string}       text      The string where the ? should be replaced.
* @param {array}        arguments Value(s) to insert in question mark (?) parameters.
* @return {string}
*/
exports.stringFormat = function (text) {
  if (arguments.length > 1) {
    for (var i = 0; text.indexOf('?') !== -1; i++) {
      text = text.replace('?', arguments[i + 1]);
    }
  }

  return text;
};

/**
* Determines if a string starts with another.
*
* @param {string}       text      The string to assert.
* @param {string}       prefix    The string prefix.
* @return {Bool} True if the string starts with the prefix; false otherwise.
*/
exports.stringStartsWith = function (text, prefix) {
  if (_.isNull(prefix)) {
    return true;
  }

  return text.substr(0, prefix.length) === prefix;
};

/**
* Determines if a string ends with another.
*
* @param {string}       text      The string to assert.
* @param {string}       suffix    The string suffix.
* @return {Bool} True if the string ends with the suffix; false otherwise.
*/
exports.stringEndsWith = function (text, suffix) {
  if (_.isNull(suffix)) {
    return true;
  }

  return text.substr(text.length - suffix.length) === suffix;
};

/**
* Determines if a string contains an integer number.
*
* @param {string}       text      The string to assert.
* @return {Bool} True if the string contains an integer number; false otherwise.
*/
exports.stringIsInt = function (value) {
  if (!value) {
    return false;
  }

  var intValue = parseInt(value, 10);
  return intValue.toString().length === value.length &&
         intValue === parseFloat(value);
};

/**
* Determines if a string contains a float number.
*
* @param {string}       text      The string to assert.
* @return {Bool} True if the string contains a float number; false otherwise.
*/
exports.stringIsFloat = function (value) {
  if (!value) {
    return false;
  }

  var floatValue = parseFloat(value);
  return floatValue.toString().length === value.length &&
         parseInt(value, 10) !== floatValue;
};

/**
* Determines if a string contains a number.
*
* @param {string}       text      The string to assert.
* @return {Bool} True if the string contains a number; false otherwise.
*/
exports.stringIsNumber = function (value) {
  return !isNaN(value);
};

/**
* Determines if a date object is valid.
*
* @param {Date} date The date to test
* @return {Bool} True if the date is valid; false otherwise.
*/
exports.stringIsDate = function (date) {
  if (Object.prototype.toString.call(date) !== '[object Date]') {
    return false;
  }

  return !isNaN(date.getTime());
};

/**
* Merges multiple objects.
*
* @param {object} object The objects to be merged
* @return {object} The merged object.
*/
exports.merge = function () {
  return _.extend.apply(this, arguments);
};

/**
* Checks if a value exists in an array. The comparison is done in a case
* insensitive manner.
*
* @param {string} needle     The searched value.
* @param {array}  haystack   The array.
*
* @static
*
* @return {boolean}
*/
exports.inArrayInsensitive = function (needle, haystack) {
  return _.contains(_.map(haystack, function (h) { return h.toLowerCase(); }), needle.toLowerCase());
};

/**
* Returns the specified value of the key passed from object and in case that
* this key doesn't exist, the default value is returned. The key matching is
* done in a case insensitive manner.
*
* @param {string} key      The array key.
* @param {object} haystack The object to be used.
* @param {mix}    default  The value to return if $key is not found in $array.
*
* @static
*
* @return mix
*/
exports.tryGetValueInsensitive = function (key, haystack, defaultValue) {
  if (haystack) {
    for (var i in haystack) {
      if (haystack.hasOwnProperty(i) && i.toString().toLowerCase() === key.toString().toLowerCase()) {
        return haystack[i];
      }
    }
  }

  return defaultValue;
};

function longUnsignedRor(value, count) {
  for(var i = 0; i<count; i++) {
    value = value / 2;
  }
  return Math.floor(value);
}

var base32StandardAlphabet = 'ABCDEFGHIJKLMNOPQRSTUVWXYZ234567';
function base32NoPaddingEncode (data) {
  var result = '';
  for (var i = 0; i < data.length; i+=5) {

    // Process input 5 bytes at a time
    var multiplier = 256;
    var loopValue = 0;
    for (var j = Math.min(data.length-1, i+4); j >= i ; j--) {
      loopValue += data[j] * multiplier;
      multiplier = multiplier * 256;
    }

    // Converts them into base32
    var bytes = Math.min(data.length - i, 5);
    for (var bitOffset = (bytes+1)*8 - 5; bitOffset > 3; bitOffset -= 5) {
      var index = longUnsignedRor(loopValue,bitOffset) % 32;
      result += base32StandardAlphabet[index];
    }
  }
  return result;
}

/**
* Returns the namespace for a subscriptoinId, prefix and location
*
* @subscriptionId {string}  The Azure subscription id.
* @prefix {string}          The prifix for the service.
* @location {string}        The location of the service.
* @return {Bool}   True if the value is an integer number; false otherwise.
*/
exports.getNameSpace = function (subscriptionId, prefix, location) {
  location = location.replace(/ /g, '-');
  var hash = crypto.createHash('sha256').update(new Buffer(subscriptionId, 'utf-8')).digest('hex');
  return prefix + base32NoPaddingEncode(new Buffer(hash, 'hex')) + '-' + location;
};

/**
* Determines if a value (string or number) is an integer number.
*
* @param {object}  The value to assess.
* @return {Bool}   True if the value is an integer number; false otherwise.
*/
exports.isInt = function (value){
  if((parseFloat(value) == parseInt(value, 10)) && !isNaN(value)) {
    return true;
  }
  else {
    return false;
  }
};

/**
* Returns the value in a chained object.
*
* @param {object} object   The object with the values.
* @param {array}  keys     The keys.
* @param {mix}    default  The value to return if $key is not found in $array.
*
* @static
*
* @return mix
*/
exports.tryGetValueChain = function (object, keys, defaultValue) {
  if (keys.length === 0) {
    return object;
  }

  var currentKey = keys.shift();
  if (object && object[currentKey]) {
    return exports.tryGetValueChain(object[currentKey], keys, defaultValue);
  }

  return defaultValue;
};

/**
* Rounds a date off to seconds.
*
* @param {Date} a date
* @return {string} the date in ISO8061 format, with no milliseconds component
*/
exports.truncatedISO8061Date = function (date) {
  var dateString = date.toISOString();
  return dateString.substring(0, dateString.length - 5) + 'Z';
};

exports.normalizeArgs = function (optionsOrCallback, callback, result) {
  var options = {};
  if(_.isFunction(optionsOrCallback) && !callback) {
    callback = optionsOrCallback;
  } else {
    options = optionsOrCallback;
  }

  result(options, callback);
};

exports.getNodeVersion = function () {
  var parsedVersion = process.version.split('.');
  return {
    major: parseInt(parsedVersion[0].substr(1), 10),
    minor: parseInt(parsedVersion[1], 10),
    patch: parseInt(parsedVersion[2], 10)
  };
};

exports.analyzeStream = function (stream, calculateMD5, callback) {
  var digest = null;
  var length = 0;
  if (calculateMD5) {
    digest = crypto.createHash('md5');
  }

  stream.on('data', function (chunk) {
    if (calculateMD5) {
      digest.update(chunk);
    }

    length += chunk.length;
  });

  stream.on('end', function () {
    var md5 = null;
    if (calculateMD5) {
      md5 = digest.digest('base64');
    }

    callback(length, md5);
  });
};


/**
* Whether the content of buffer is all zero
*/
exports.isBufferAllZero = function (buffer) {
  for(var i = 0, len = buffer.length; i < len; i++) {
    if (buffer[i] !== 0) {
      return false;
    }
  }
  return true;
};

/**
* Write zero to stream
*/
var zeroBuffer = null;
exports.writeZeroToStream = function(stream, length, md5Hash, progressCallback, callback) {
  var defaultBufferSize = Constants.BlobConstants.DEFAULT_WRITE_BLOCK_SIZE_IN_BYTES;
  var bufferSize = Math.min(defaultBufferSize, length);
  var remaining = length - bufferSize;
  var buffer = null;
  if(bufferSize == defaultBufferSize) {
    if(!zeroBuffer) {
      zeroBuffer = new Buffer(defaultBufferSize);
      zeroBuffer.fill(0);
    }
    buffer = zeroBuffer;
  } else {
    buffer = new Buffer(bufferSize);
    buffer.fill(0);
  }
  if(md5Hash) {
    md5Hash.update(buffer);
  }
  //We can only write the entire buffer to stream instead of part of buffer.
  stream.write(buffer, function() {
    if (exports.objectIsFunction(progressCallback)) {
      progressCallback(null, buffer.length);
    }
    buffer = null;
    if (remaining > 0) {
      exports.writeZeroToStream(stream, remaining, md5Hash, progressCallback, callback);
    } else if (exports.objectIsFunction(callback)) {
      callback(null, null);
    }
  });
};

<<<<<<< HEAD

=======
>>>>>>> 0ce1bd97
/**
* Calculate md5sum for the content
*/
exports.getContentMd5 = function (content, encoding) {
  if (!encoding) encoding = 'base64';
  var internalHash = crypto.createHash('md5');
  internalHash.update(content);
  return internalHash.digest(encoding);
};

exports.pathExistsSync = fs.existsSync ? fs.existsSync : path.existsSync;<|MERGE_RESOLUTION|>--- conflicted
+++ resolved
@@ -476,10 +476,6 @@
   });
 };
 
-<<<<<<< HEAD
-
-=======
->>>>>>> 0ce1bd97
 /**
 * Calculate md5sum for the content
 */
