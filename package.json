--- conflicted
+++ resolved
@@ -14,11 +14,7 @@
     "Mkrtchyan, Hovsep <hovsepm@microsoft.com>",
     "Lu, Jianghao <jianghlu@microsoft.com>"
   ],
-<<<<<<< HEAD
-  "version": "0.10.3",
-=======
   "version": "0.10.4",
->>>>>>> 552a744d
   "description": "Microsoft Azure Client Library for node",
   "tags": [
     "azure",
@@ -40,25 +36,6 @@
   ],
   "dependencies": {
     "azure-common": "0.9.10",
-<<<<<<< HEAD
-    "azure-mgmt-authorization": "0.9.0-pre.4",
-    "azure-mgmt-compute": "0.9.14",
-    "azure-gallery": "2.0.0-pre.13",
-    "azure-mgmt-hdinsight": "0.9.13",
-    "azure-mgmt": "0.9.14",
-    "azure-monitoring": "0.9.1-pre.14",
-    "azure-mgmt-vnet": "0.9.15",
-    "azure-mgmt-resource": "2.0.0-pre.14",
-    "azure-scheduler": "0.9.1-pre.14",
-    "azure-mgmt-scheduler": "0.9.1-pre.14",
-    "azure-sb": "0.9.15",
-    "azure-mgmt-sb": "0.9.14",
-    "azure-mgmt-sql": "0.9.15",
-    "azure-mgmt-storage": "0.9.14",
-    "azure-mgmt-subscription": "0.9.14",
-    "azure-mgmt-website": "0.9.14",
-    "azure-rm-website": "0.9.0-pre.8",
-=======
     "azure-mgmt-authorization": "0.9.0-pre.5",
     "azure-mgmt-compute": "0.9.15",
     "azure-gallery": "2.0.0-pre.14",
@@ -76,7 +53,6 @@
     "azure-mgmt-subscription": "0.9.15",
     "azure-mgmt-website": "0.9.15",
     "azure-rm-website": "0.9.0-pre.9",
->>>>>>> 552a744d
     "mime": "~1.2.4",
     "underscore": "1.4.x",
     "request": "2.27.0",
