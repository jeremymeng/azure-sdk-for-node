import * as msRest from 'ms-rest';
import * as adal from "adal-node";

export interface AzureServiceClientOptions extends msRest.ServiceClientOptions {
  /**
   * @property {number} [longRunningOperationRetryTimeout] - The retry timeout in seconds for 
   * Long Running Operations. Default value is 30 seconds.
   */
  longRunningOperationRetryTimeout?: number;

  /**
   * @property {number} [rpRegistrationRetryTimeout] - Gets or sets the retry timeout in seconds for 
   * AutomaticRPRegistration. Default value is 30 seconds.
   */
  rpRegistrationRetryTimeout?: number;

  /**
   * @property {string} [acceptLanguage] - Gets or sets the preferred language for the response. 
   * Default value is: 'en-US'.
   */
  acceptLanguage?: string;
  /**
   * @property {boolean} [generateClientRequestId] - When set to true a unique x-ms-client-request-id value 
   * is generated and included in each request. Default is true.
   */
  generateClientRequestId?: boolean;
}

export interface LongRunningPathTemplateBasedRequestPrepareOptions extends msRest.PathTemplateBasedRequestPrepareOptions {
  deserializationMapperForTerminalResponse?: msRest.Mapper;
}

export interface LongRunningUrlBasedRequestPrepareOptions extends msRest.UrlBasedRequestPrepareOptions {
  deserializationMapperForTerminalResponse?: msRest.Mapper;
}

export class AzureServiceClient extends msRest.ServiceClient {
  /**
   * @class
   * Initializes a new instance of the AzureServiceClient class.
   * @constructor
   * @param {ServiceClientCredentials} credentials - ApplicationTokenCredentials or 
   * UserTokenCredentials object used for authentication.  
   * 
   * @param {object} options - The parameter options used by ServiceClient
   * 
   * @param {string} [options.acceptLanguage] - Gets or sets the preferred language for the response. 
   * Default value is: 'en-US'.
   *  
   * @param {boolean} [options.generateClientRequestId] - When set to true a unique x-ms-client-request-id value 
   * is generated and included in each request. Default is true.
   * 
   * @param {number} [options.longRunningOperationRetryTimeout] - Gets or sets the retry timeout in seconds for 
   * Long Running Operations. Default value is 30 seconds.
   * 
   * @param {number} [options.rpRegistrationRetryTimeout] - Gets or sets the retry timeout in seconds for 
   * AutomaticRPRegistration. Default value is 30 seconds.
   */
  constructor(credentials: msRest.ServiceClientCredentials, options: AzureServiceClientOptions)
  getLongRunningOperationResult<TResult>(resultOfInitialRequest: msRest.HttpOperationResponse<TResult>, options: msRest.RequestOptions, callback: msRest.ServiceCallback<TResult>): void;
  getLongRunningOperationResult<TResult>(resultOfInitialRequest: msRest.HttpOperationResponse<TResult>, callback: msRest.ServiceCallback<TResult>): void;
  getLongRunningOperationResult<TResult>(resultOfInitialRequest: msRest.HttpOperationResponse<TResult>, options?: msRest.RequestOptions): Promise<TResult>;

  sendLongRunningRequest<TResult>(options: LongRunningUrlBasedRequestPrepareOptions | LongRunningPathTemplateBasedRequestPrepareOptions, callback: msRest.ServiceCallback<TResult>): void;
  sendLongRunningRequest<TResult>(options: LongRunningUrlBasedRequestPrepareOptions | LongRunningPathTemplateBasedRequestPrepareOptions): Promise<TResult>;

  sendLongRunningRequestWithHttpOperationResponse<TResult>(options: LongRunningUrlBasedRequestPrepareOptions | LongRunningPathTemplateBasedRequestPrepareOptions): Promise<msRest.HttpOperationResponse<TResult>>;
}

export type CloudErrorParameters = {
  code: string;
  message: string;
  target?: string;
  details?: Array<CloudError>;
};

export class CloudError extends Error {
  constructor(parameters: CloudErrorParameters);
}

export type AzureEnvironmentParameters = {
  /**
   * The Environment name.
   */
  name: string;

  /**
   * The management portal URL.
   */
  portalUrl: string;

  /**
   * The management service endpoint.
   */
  managementEndpointUrl: string;

  /**
   * The resource management endpoint.
   */
  resourceManagerEndpointUrl: string;

  /**
   * The Active Directory login endpoint.
   */
  activeDirectoryEndpointUrl: string;

  /**
   * The resource ID to obtain AD tokens for (token audience).
   */
  activeDirectoryResourceId: string;

  /**
   * The publish settings file URL.
   */
  publishingProfileUrl: string;

  /**
   * The sql server management endpoint for mobile commands.
   */
  sqlManagementEndpointUrl: string;

  /**
   * The dns suffix for sql servers.
   */
  sqlServerHostnameSuffix: string;

  /**
   * The template gallery endpoint.
   */
  galleryEndpointUrl: string;

  /**
   * The Active Directory Graph resource ID.
   */
  activeDirectoryGraphResourceId: string;

  /**
   * The Azure Batch resource ID.
   */
  batchResourceId: string;

  /**
   * The Active Directory api version.
   */
  activeDirectoryGraphApiVersion: string;

  /**
   * The endpoint suffix for storage accounts.
   */
  storageEndpointSuffix: string;

  /**
   * The keyvault service dns suffix.
   */
  keyVaultDnsSuffix: string;

  /**
   * The data lake store filesystem service dns suffix.
   */
  azureDataLakeStoreFileSystemEndpointSuffix: string;

  /**
   * The data lake analytics job and catalog service dns suffix.
   */
  azureDataLakeAnalyticsCatalogAndJobEndpointSuffix: string;

  /**
   * Determines whether the authentication endpoint should be validated with Azure AD. Default value is true.
   */
  validateAuthority: boolean;
};

export class AzureEnvironment {
  /**
   * The Environment name.
   */
  name: string;

  /**
   * The management portal URL.
   */
  portalUrl: string;

  /**
   * The management service endpoint.
   */
  managementEndpointUrl: string;

  /**
   * The resource management endpoint.
   */
  resourceManagerEndpointUrl: string;

  /**
   * The Active Directory login endpoint.
   */
  activeDirectoryEndpointUrl: string;

  /**
   * The resource ID to obtain AD tokens for (token audience).
   */
  activeDirectoryResourceId: string;

  /**
   * The publish settings file URL.
   */
  publishingProfileUrl: string;

  /**
   * The sql server management endpoint for mobile commands.
   */
  sqlManagementEndpointUrl: string;

  /**
   * The dns suffix for sql servers.
   */
  sqlServerHostnameSuffix: string;

  /**
   * The template gallery endpoint.
   */
  galleryEndpointUrl: string;

  /**
   * The Active Directory resource ID.
   */
  activeDirectoryGraphResourceId: string;

  /**
   * The Active Directory api version.
   */
  activeDirectoryGraphApiVersion: string;

  /**
   * The endpoint suffix for storage accounts.
   */
  storageEndpointSuffix: string;

  /**
   * The keyvault service dns suffix.
   */
  keyVaultDnsSuffix: string;

  /**
   * The data lake store filesystem service dns suffix.
   */
  azureDataLakeStoreFileSystemEndpointSuffix: string;

  /**
   * The data lake analytics job and catalog service dns suffix.
   */
  azureDataLakeAnalyticsCatalogAndJobEndpointSuffix: string;

  /**
   * Determines whether the authentication endpoint should be validated with Azure AD. Default value is true.
   */
  validateAuthority: boolean;

  /**
   * Initializes a new instance of the AzureEnvironment class.
   * @param {string} parameters.name - The Environment name
   * @param {string} parameters.portalUrl - The management portal URL
   * @param {string} parameters.managementEndpointUrl - The management service endpoint
   * @param {string} parameters.resourceManagerEndpointUrl - The resource management endpoint
   * @param {string} parameters.activeDirectoryEndpointUrl - The Active Directory login endpoint
   * @param {string} parameters.activeDirectoryResourceId - The resource ID to obtain AD tokens for (token audience)
   * @param {string} [parameters.publishingProfileUrl] - The publish settings file URL
   * @param {string} [parameters.sqlManagementEndpointUrl] - The sql server management endpoint for mobile commands
   * @param {string} [parameters.sqlServerHostnameSuffix] - The dns suffix for sql servers
   * @param {string} [parameters.galleryEndpointUrl] - The template gallery endpoint
   * @param {string} [parameters.activeDirectoryGraphResourceId] - The Active Directory resource ID
   * @param {string} [parameters.batchResourceId] - The Azure Batch resource ID
   * @param {string} [parameters.activeDirectoryGraphApiVersion] - The Active Directory api version
   * @param {string} [parameters.storageEndpointSuffix] - The endpoint suffix for storage accounts
   * @param {string} [parameters.keyVaultDnsSuffix] - The keyvault service dns suffix
   * @param {string} [parameters.azureDataLakeStoreFileSystemEndpointSuffix] - The data lake store filesystem service dns suffix
   * @param {string} [parameters.azureDataLakeAnalyticsCatalogAndJobEndpointSuffix] - The data lake analytics job and catalog service dns suffix
   * @param {bool} [parameters.validateAuthority] - Determines whether the authentication endpoint should 
   * be validated with Azure AD. Default value is true.
   */
  constructor(parameters: AzureEnvironmentParameters);

  static readonly Azure: {
    name: 'Azure',
    portalUrl: 'https://portal.azure.com',
    publishingProfileUrl: 'https://go.microsoft.com/fwlink/?LinkId=254432',
    managementEndpointUrl: 'https://management.core.windows.net',
    resourceManagerEndpointUrl: 'https://management.azure.com/',
    sqlManagementEndpointUrl: 'https://management.core.windows.net:8443/',
    sqlServerHostnameSuffix: '.database.windows.net',
    galleryEndpointUrl: 'https://gallery.azure.com/',
    activeDirectoryEndpointUrl: 'https://login.microsoftonline.com/',
    activeDirectoryResourceId: 'https://management.core.windows.net/',
    activeDirectoryGraphResourceId: 'https://graph.windows.net/',
    batchResourceId: 'https://batch.core.windows.net/',
    activeDirectoryGraphApiVersion: '2013-04-05',
    storageEndpointSuffix: '.core.windows.net',
    keyVaultDnsSuffix: '.vault.azure.net',
    azureDataLakeStoreFileSystemEndpointSuffix: 'azuredatalakestore.net',
    azureDataLakeAnalyticsCatalogAndJobEndpointSuffix: 'azuredatalakeanalytics.net'
  };

  static readonly AzureChina: {
    name: 'AzureChina',
    portalUrl: 'https://portal.azure.cn',
    publishingProfileUrl: 'https://go.microsoft.com/fwlink/?LinkID=301774',
    managementEndpointUrl: 'https://management.core.chinacloudapi.cn',
    resourceManagerEndpointUrl: 'https://management.chinacloudapi.cn',
    sqlManagementEndpointUrl: 'https://management.core.chinacloudapi.cn:8443/',
    sqlServerHostnameSuffix: '.database.chinacloudapi.cn',
    galleryEndpointUrl: 'https://gallery.chinacloudapi.cn/',
    activeDirectoryEndpointUrl: 'https://login.chinacloudapi.cn/',
    activeDirectoryResourceId: 'https://management.core.chinacloudapi.cn/',
    activeDirectoryGraphResourceId: 'https://graph.chinacloudapi.cn/',
    batchResourceId: 'https://batch.chinacloudapi.cn/',
    activeDirectoryGraphApiVersion: '2013-04-05',
    storageEndpointSuffix: '.core.chinacloudapi.cn',
    keyVaultDnsSuffix: '.vault.azure.cn',
    // TODO: add dns suffixes for the china cloud for datalake store and datalake analytics once they are defined.
    azureDataLakeStoreFileSystemEndpointSuffix: 'N/A',
    azureDataLakeAnalyticsCatalogAndJobEndpointSuffix: 'N/A'
  };

  static readonly AzureUSGovernment: {
    name: 'AzureUSGovernment',
    portalUrl: 'https://portal.azure.us',
    publishingProfileUrl: 'https://manage.windowsazure.us/publishsettings/index',
    managementEndpointUrl: 'https://management.core.usgovcloudapi.net',
    resourceManagerEndpointUrl: 'https://management.usgovcloudapi.net',
    sqlManagementEndpointUrl: 'https://management.core.usgovcloudapi.net:8443/',
    sqlServerHostnameSuffix: '.database.usgovcloudapi.net',
    galleryEndpointUrl: 'https://gallery.usgovcloudapi.net/',
    activeDirectoryEndpointUrl: 'https://login.microsoftonline.us/',
    activeDirectoryResourceId: 'https://management.core.usgovcloudapi.net/',
    activeDirectoryGraphResourceId: 'https://graph.windows.net/',
    batchResourceId: 'https://batch.core.usgovcloudapi.net/',
    activeDirectoryGraphApiVersion: '2013-04-05',
    storageEndpointSuffix: '.core.usgovcloudapi.net',
    keyVaultDnsSuffix: '.vault.usgovcloudapi.net',
    azureDataLakeStoreFileSystemEndpointSuffix: 'N/A',
    azureDataLakeAnalyticsCatalogAndJobEndpointSuffix: 'N/A'
  };

  static readonly AzureGermanCloud: {
    name: 'AzureGermanCloud',
    portalUrl: 'https://portal.microsoftazure.de/',
    publishingProfileUrl: 'https://manage.microsoftazure.de/publishsettings/index',
    managementEndpointUrl: 'https://management.core.cloudapi.de',
    resourceManagerEndpointUrl: 'https://management.microsoftazure.de',
    sqlManagementEndpointUrl: 'https://management.core.cloudapi.de:8443/',
    sqlServerHostnameSuffix: '.database.cloudapi.de',
    galleryEndpointUrl: 'https://gallery.cloudapi.de/',
    activeDirectoryEndpointUrl: 'https://login.microsoftonline.de/',
    activeDirectoryResourceId: 'https://management.core.cloudapi.de/',
    activeDirectoryGraphResourceId: 'https://graph.cloudapi.de/',
    batchResourceId: 'https://batch.microsoftazure.de/',
    activeDirectoryGraphApiVersion: '2013-04-05',
    storageEndpointSuffix: '.core.cloudapi.de',
    keyVaultDnsSuffix: '.vault.microsoftazure.de',
    azureDataLakeStoreFileSystemEndpointSuffix: 'N/A',
    azureDataLakeAnalyticsCatalogAndJobEndpointSuffix: 'N/A'
  };
}

export interface AzureTokenCredentialsOptions {
  /**
   * The Azure environment to authenticate with.
   */
  environment?: AzureEnvironment;

  /**
   * The authorization scheme. Default value is 'Bearer'.
   */
  authorizationScheme?: string;

  /**
   * The token cache. Default value is MemoryCache from adal.
   */
  tokenCache?: any;
  /**
   * The audience for which the token is requested. Valid values are 'graph', 'batch' or any other resource like 'https://vault.azure.com'.
   * If tokenAudience is 'graph' then domain should also be provided and its value should not be the default 'common' tenant. 
   * It must be a string (preferrably in a guid format).
   */
  tokenAudience?: 'graph' | 'batch' | string;
}

export interface LoginWithUsernamePasswordOptions extends AzureTokenCredentialsOptions {
  /**
   * The domain or tenant id containing this application. Default value is 'common'.
   */
  domain?: string;

  /** 
   * The active directory application client id. 
   * See {@link https://azure.microsoft.com/en-us/documentation/articles/active-directory-devquickstarts-dotnet/ Active Directory Quickstart for .Net} 
   * for an example.
   */
  clientId?: string
}

export interface DeviceTokenCredentialsOptions extends LoginWithUsernamePasswordOptions {
  /**
   * The user name for account in the form: 'user@example.com'. Default value is 'user@example.com'.
   */
  username?: string;
}

export interface InteractiveLoginOptions extends DeviceTokenCredentialsOptions {
  /**
   * The language code specifying how the message should be localized to. Default value 'en-us'.
   */
  language?: string;
}

/**
 * The user type associated to a subscription in Azure.
 */
export enum UserType {
  user,
  servicePrincipal
}

/**
 * The user associated to a subscription in Azure.
 */
export interface LinkedUser {
  /**
   * The user name. This could be a display name or a GUID.
   */
  name: string;
  /**
   * The user type: 'user', 'servicePrincipal'.
   */
  type: UserType
}

export interface LinkedSubscription {
  /**
   * The tenant that the subscription belongs to.
   */
  tenantId: string;
  /**
   * The user associated with the subscription. This could be a user or a serviceprincipal.
   */
  user: LinkedUser;
  /**
   * The environment name For example: AzureCloud, AzureChina, USGovernment, GermanCloud, or your own Dogfood environment
   */
  environmentName: string;
  /**
   * Display name of the subscription.
   */
  name: string;
  /**
   * The subscriptionId (usually a GUID).
   */
  id: string;
  /**
   * The authorization source of the subscription: 'RoleBased' , 'Legacy', 'Bypassed',' Direct', 'Management'. 
   * It could also be a comma separated string containing more values 'Bypassed, Direct, Management'.
   */
  authorizationSource: string;
  /**
   * The state of the subscription. Example values: 'Enabled', 'Disabled', 'Warned', 'PastDue', 'Deleted'.
   */
  state: string;
}

export interface AuthResponse {
  credentials: DeviceTokenCredentials | ApplicationTokenCredentials | UserTokenCredentials;
  subscriptions: Array<LinkedSubscription>;
}

/**
 * Creates a new ApplicationTokenCredentials object.
 * See {@link https://azure.microsoft.com/en-us/documentation/articles/active-directory-devquickstarts-dotnet/ Active Directory Quickstart for .Net} 
 * for detailed instructions on creating an Azure Active Directory application.
 * @param {string} clientId The active directory application client id. 
 * @param {string} domain The domain or tenant id containing this application.
 * @param {string} secret The authentication secret for the application.
 * @param {AzureTokenCredentialsOptions} options Object representing optional parameters.
 */
export class ApplicationTokenCredentials implements msRest.ServiceClientCredentials {
  constructor(clientId: string, domain: string, secret: string, options?: AzureTokenCredentialsOptions);
  /**
   * Signs a request with the Authentication header.
   *
   * @param {webResource} The WebResource to be signed.
   * @param {function(error)}  callback  The callback function.
   * @return {undefined}
   */
  signRequest(webResource: msRest.WebResource, callback: { (err: Error): void }): void;

  /**
   * Gets the token.
   * @param  {function} callback  The callback in the form (err, result)
   * @return {function} callback
   *                       {Error} [err]  The error if any
   *                       {object} [tokenResponse] The tokenResponse (tokenType and accessToken are the two important properties). 
   */
  getToken(callback: (err: Error, result: TokenResponse) => void): void;
}

/**
 * Creates a new UserTokenCredentials object.
 * See {@link https://azure.microsoft.com/en-us/documentation/articles/active-directory-devquickstarts-dotnet/ Active Directory Quickstart for .Net} 
 * for an example.
 * @param {string} clientId The active directory application client id. 
 * @param {string} domain The domain or tenant id containing this application.
 * @param {string} username The user name for the Organization Id account.
 * @param {string} password The password for the Organization Id account.
 * @param {AzureTokenCredentialsOptions} options Object representing optional parameters.
 */
export class UserTokenCredentials implements msRest.ServiceClientCredentials {
  constructor(clientId: string, domain: string, username: string, password: string, options: AzureTokenCredentialsOptions);
  /**
   * Signs a request with the Authentication header.
   *
   * @param {webResource} The WebResource to be signed.
   * @param {function(error)}  callback  The callback function.
   * @return {undefined}
   */
  signRequest(webResource: msRest.WebResource, callback: { (err: Error): void }): void;

  /**
   * Gets the token from the cache. If the token is expired or about to be expired then it gets the new access token.
   * @param  {function} callback  The callback in the form (err, result)
   * @return {function} callback
   *                       {Error} [err]  The error if any
   *                       {object} [tokenResponse] The tokenResponse (tokenType and accessToken are the two important properties). 
   */
  getToken(callback: (err: Error, result: TokenResponse) => void): void;
}

/**
 * Creates a new DeviceTokenCredentials object.
 * @param {DeviceTokenCredentialsOptions} options Object representing optional parameters.
 */
export class DeviceTokenCredentials implements msRest.ServiceClientCredentials {
  constructor(options?: DeviceTokenCredentialsOptions);
  /**
   * Signs a request with the Authentication header.
   *
   * @param {webResource} The WebResource to be signed.
   * @param {function(error)}  callback  The callback function.
   * @return {undefined}
   */
  signRequest(webResource: msRest.WebResource, callback: { (err: Error): void }): void;

  /**
   * Gets the token from the cache. If the token is expired or about to be expired then it gets the new access token.
   * @param  {function} callback  The callback in the form (err, result)
   * @return {function} callback
   *                       {Error} [err]  The error if any
   *                       {object} [tokenResponse] The tokenResponse (tokenType and accessToken are the two important properties). 
   */
  getToken(callback: (err: Error, result: TokenResponse) => void): void;
}


/**
 * Creates a new CognitiveServicesCredentials object.
 */
export class CognitiveServicesCredentials extends msRest.ApiKeyCredentials {
  /**
   * Creates a new CognitiveServicesCredentials object.
   *
   * @constructor
   * @param {string} subscriptionKey   The CognitiveServices subscription key
   */
  constructor(subscriptionKey: string);
}


/**
 * An object that performs authentication for Key Vault.
 * @class
 * @param {KeyVaultCredentials~authRequest} authenticator  A callback that receives a challenge and returns an authentication token.
 * @param {object} challengeCache A object used to store a previous challenge
 * @param {credentials} credentials - Credentials needed for the client to connect to Azure.
 */
export class KeyVaultCredentials implements msRest.ServiceClientCredentials {
  constructor( authenticator:  (challenge: object, callback: any) => any, credentials: object );
<<<<<<< HEAD
=======
  /**
   * Signs a request with the Authentication header.
   *
   * @param {webResource} The WebResource to be signed.
   * @param {function(error)}  callback  The callback function.
   * @return {undefined}
   */
>>>>>>> 84eb1f64
  signRequest(webResource: msRest.WebResource, callback: { (err: Error): void }): void;
  createSigningFilter(): (resource: msRest.WebResource, next: Function, callback: msRest.ServiceCallback<any>) => any;
  getCachedChallenge(webResource: msRest.WebResource) : object;
  addChallengeToCache(webResource: msRest.WebResource, chalenge: object) : void;
  handleUnauthorized(webResource: msRest.WebResource, next: Function, err: Error, response: object, body: any, callback: msRest.ServiceCallback<any>) : any;
}



/**
 * Creates a new CognitiveServicesCredentials object.
 */
export class TopicCredentials extends msRest.ApiKeyCredentials {
  /**
   * Creates a new EventGrid TopicCredentials object.
   *
   * @constructor
   * @param {string} topicKey   The EventGrid topic key
   */
  constructor(topicKey: string);
}

export interface TokenResponse extends adal.TokenResponse {
  /**
   * @property {number} [notBefore] The time from which the access token becomes usable.
   * The date is represented as the number of seconds from 1970-01-01T0:0:0Z UTC until time of validity for the token.
   */
  notBefore?: number;
  
  [x: string]: any;
}

/**
 * @class MSITokenCredentials
 */
export class MSITokenCredentials {

  /**
   * @property {string} resource - The resource uri or token audience for which the token is needed.
   * Default is: "https://management.azure.com/"
   */
  resource?: string;

  /**
   * Authenticates using the identity service.
   * 
   * @param {MSIOptions} [options] - Optional parameters.
   */
  constructor(options?: MSIOptions);
  /**
   * Prepares and sends a POST request to a service endpoint hosted on the Azure VM, which responds with the access token.
   * @param  {function} callback  The callback in the form (err, result)
   * @return {function} callback
   *                       {Error} [err]  The error if any
   *                       {object} [tokenResponse] The tokenResponse (tokenType and accessToken are the two important properties). 
   */

  getToken(callback: (error: Error, result: TokenResponse) => void): void;
  /**
   * Signs a request with the Authentication header.
   *
   * @param {webResource} The WebResource to be signed.
   * @param {function(error)}  callback  The callback function.
   * @return {undefined}
   */
  signRequest(webResource: msRest.WebResource, callback: { (err: Error): void }): void;
}

/**
 * @class MSIVmTokenCredentials
 */
export class MSIVmTokenCredentials extends MSITokenCredentials {

  /**
   * @property {number} [port] port on which the MSI service is running on the host VM. Default port is 50342 
   */
  port?: 50342

  /**
   * Authenticates using the identity service running on an Azure virtual machine.
   * This method makes a request to the authentication service hosted on the VM
   * and gets back an access token.
   * 
   * @param {MSIVmOptions} [options] - Optional parameters.
   */
  constructor(options?: MSIOptions);
}

/**
 * @class MSIAppServiceTokenCredentials
 */
export class MSIAppServiceTokenCredentials extends MSITokenCredentials {

  /**
   * @property {string} msiEndpoint - The local URL from which your app can request tokens.
   * Either provide this parameter or set the environment varaible `MSI_ENDPOINT`.
   * For example: `MSI_ENDPOINT="http://127.0.0.1:41741/MSI/token/"`
   */
  msiEndpoint: string;
  /**
   * @property {string} msiSecret - The secret used in communication between your code and the local MSI agent.
   * Either provide this parameter or set the environment varaible `MSI_SECRET`.
   * For example: `MSI_SECRET="69418689F1E342DD946CB82994CDA3CB"`
   */
  msiSecret: string;
  /**
   * @property {string} [msiApiVersion] The api-version of the local MSI agent. Default value is "2017-09-01".
   */
  msiApiVersion?: "2017-09-01";

  /**
   * Authenticates using the identity service running on an Azure virtual machine.
   * This method makes a request to the authentication service hosted on the VM
   * and gets back an access token.
   * 
   * @param {MSIAppServiceOptions} [options] - Optional parameters.
   */
  constructor(options?: MSIAppServiceOptions);
}

/**
 * Defines the base class for a Resource in Azure. It is an empty class.
 */
export class BaseResource { }

/**
 * Provides a url and code that needs to be copy and pasted in a browser and authenticated over there. If successful, the user will get a 
 * DeviceTokenCredentials object
 *
 * @param {InteractiveLoginOptions} [options] The parameter options.
 *
 * @param {function} [optionalCallback] The optional callback.
 *
 * @returns {function|Promise<DeviceTokenCredentials>} If a callback was passed as the last parameter then it returns the callback else returns a Promise.
 *
 * optionalCallback(err, credentials)
 *                      {Error}  [err]                           - The Error object if an error occurred, null otherwise.
 *                      {DeviceTokenCredentials} [credentials]   - The DeviceTokenCredentials object
 *     {Promise<DeviceTokenCredentials>} A promise is returned.
 *             @resolve {DeviceTokenCredentials} The DeviceTokenCredentials object.
 *             @reject {Error} - The error object.
 */
export function interactiveLogin(options: InteractiveLoginOptions, optionalCallback: { (err: Error, credentials: DeviceTokenCredentials, subscriptions: Array<LinkedSubscription>): void }): void;
export function interactiveLogin(optionalCallback: { (err: Error, credentials: DeviceTokenCredentials, subscriptions: Array<LinkedSubscription>): void }): void;
export function interactiveLogin(options?: InteractiveLoginOptions): Promise<DeviceTokenCredentials>;

/**
 * Provides a url and code that needs to be copy and pasted in a browser and authenticated over there. If successful, the user will get a 
 * DeviceTokenCredentials object
 *
 * @param {InteractiveLoginOptions} [options] The parameter options.
 *
 * @returns {Promise<AuthResponse>} A promise is returned.
 *             @resolve {DeviceTokenCredentials} The DeviceTokenCredentials object.
 *             @reject {Error} - The error object.
 */
export function interactiveLoginWithAuthResponse(options?: InteractiveLoginOptions): Promise<AuthResponse>;

/**
 * Provides a UserTokenCredentials object. This method is applicable only for organizational ids that are not 2FA enabled.
 * Otherwise please use interactive login.
 *
 * @param {string} username The user name for the Organization Id account.
 *
 * @param {string} password The password for the Organization Id account.
 *
 * @param {LoginWithUsernamePasswordOptions} [options] The parameter options.
 *
 * @param {function} [optionalCallback] The optional callback.
 *
 * @returns {function|Promise<UserTokenCredentials>} If a callback was passed as the last parameter then it returns the callback else returns a Promise.
 *
 *     optionalCallback(err, credentials)
 *                      {Error}  [err]                         - The Error object if an error occurred, null otherwise.
 *                      {UserTokenCredentials} [credentials]   - The UserTokenCredentials object
 *     {Promise<UserTokenCredentials>} A promise is returned.
 *             @resolve {UserTokenCredentials} The UserTokenCredentials object.
 *             @reject {Error} - The error object.
 */
export function loginWithUsernamePassword(username: string, password: string, options: LoginWithUsernamePasswordOptions, callback: { (err: Error, credentials: UserTokenCredentials, subscriptions: Array<LinkedSubscription>): void }): void;
export function loginWithUsernamePassword(username: string, password: string, callback: { (err: Error, credentials: UserTokenCredentials, subscriptions: Array<LinkedSubscription>): void }): void;
export function loginWithUsernamePassword(username: string, password: string, options?: LoginWithUsernamePasswordOptions): Promise<UserTokenCredentials>;

/**
 * Provides a UserTokenCredentials object. This method is applicable only for organizational ids that are not 2FA enabled.
 * Otherwise please use interactive login.
 *
 * @param {string} username The user name for the Organization Id account.
 *
 * @param {string} password The password for the Organization Id account.
 *
 * @param {LoginWithUsernamePasswordOptions} [options] The parameter options.
 *
 * @returns {Promise<AuthResponse>} A promise is returned.
 *             @resolve {UserTokenCredentials} The UserTokenCredentials object.
 *             @reject {Error} - The error object.
 */
export function loginWithUsernamePasswordWithAuthResponse(username: string, password: string, options?: LoginWithUsernamePasswordOptions): Promise<AuthResponse>;

/**
 * Provides an ApplicationTokenCredentials object.
 *
 * @param {string} clientId The active directory application client id also known as the SPN (ServicePrincipal Name). 
 * See {@link https://azure.microsoft.com/en-us/documentation/articles/active-directory-devquickstarts-dotnet/ Active Directory Quickstart for .Net} 
 * for an example.
 *
 * @param {string} secret The application secret for the service principal.
 *
 * @param {string} domain The domain or tenant id containing this application.
 *
 * @param {AzureTokenCredentialsOptions} [options] The parameter options.
 *
 * @param {function} [optionalCallback] The optional callback.
 *
 * @returns {function|Promise<ApplicationTokenCredentials>} optionalCallback(err, credentials) | Promise<ApplicationTokenCredentials> If a callback was passed as the last parameter then it returns the callback else returns a Promise.
 *
 * optionalCallback(err, credentials)
 *                      {Error}  [err]                                - The Error object if an error occurred, null otherwise.
 *                      {ApplicationTokenCredentials} [credentials]   - The ApplicationTokenCredentials object
 *     {Promise<ApplicationTokenCredentials>} A promise is returned.
 *             @resolve {ApplicationTokenCredentials} The ApplicationTokenCredentials object.
 *             @reject {Error} - The error object.
 */
export function loginWithServicePrincipalSecret(clientId: string, secret: string, domain: string, options: AzureTokenCredentialsOptions, callback: { (err: Error, credentials: ApplicationTokenCredentials, subscriptions: Array<LinkedSubscription>): void }): void;
export function loginWithServicePrincipalSecret(clientId: string, secret: string, domain: string, callback: { (err: Error, credentials: ApplicationTokenCredentials, subscriptions: Array<LinkedSubscription>): void }): void;
export function loginWithServicePrincipalSecret(clientId: string, secret: string, domain: string, options?: AzureTokenCredentialsOptions): Promise<ApplicationTokenCredentials>;

/**
 * Provides an ApplicationTokenCredentials object.
 *
 * @param {string} clientId The active directory application client id also known as the SPN (ServicePrincipal Name). 
 * See {@link https://azure.microsoft.com/en-us/documentation/articles/active-directory-devquickstarts-dotnet/ Active Directory Quickstart for .Net} 
 * for an example.
 *
 * @param {string} secret The application secret for the service principal.
 *
 * @param {string} domain The domain or tenant id containing this application.
 *
 * @param {AzureTokenCredentialsOptions} [options] The parameter options.
 *
 * @returns {Promise<AuthResponse>} A promise is returned.
 *             @resolve {ApplicationTokenCredentials} The ApplicationTokenCredentials object.
 *             @reject {Error} - The error object.
 */
export function loginWithServicePrincipalSecretWithAuthResponse(clientId: string, secret: string, domain: string, options?: AzureTokenCredentialsOptions): Promise<AuthResponse>;

/**
 * @interface AuthFileOptions - Describes optional parameters for authentication with auth file. 
 */
export interface AuthFileOptions {
  /**
   * @prop {string} [filePath] Absolute file path to the auth file. If not provided 
   * then please set the environment variable 'AZURE_AUTH_LOCATION'.
   */
  filePath?: string;
  /**
   * @prop {string} [subscriptionEnvVariableName] The subscriptionId environment variable 
   * name. Default is 'AZURE_SUBSCRIPTION_ID'.
   */
  subscriptionEnvVariableName?: string;
}

/**
 * Before using this method please install az cli from https://github.com/Azure/azure-cli/releases. Then execute `az ad sp create-for-rbac --sdk-auth > ${yourFilename.json}`.
 * If you want to create the sp for a different cloud/environment then please execute:
 * 1. az cloud list
 * 2. az cloud set –n <name of the environment>
 * 3. az ad sp create-for-rbac --sdk-auth > auth.json
 * 
 * If the service principal is already created then login with service principal info:
 * 3. az login --service-principal -u <clientId> -p <clientSecret> -t <tenantId>
 * 4. az account show --sdk-auth > auth.json 
 * 
 * Authenticates using the service principal information provided in the auth file. This method will set 
 * the subscriptionId from the auth file to the user provided environment variable in the options 
 * parameter or the default 'AZURE_SUBSCRIPTION_ID'.
 * 
 * @param {object} [options] - Optional parameters
 * @param {string} [options.filePath] - Absolute file path to the auth file. If not provided 
 * then please set the environment variable AZURE_AUTH_LOCATION.
 * @param {string} [options.subscriptionEnvVariableName] - The subscriptionId environment variable 
 * name. Default is 'AZURE_SUBSCRIPTION_ID'.
 * @param {function} [optionalCallback] The optional callback.
 * 
 * @returns {function | Promise} If a callback was passed as the last parameter then it returns the callback else returns a Promise.
 * 
 *    {function} callback(err, credentials)
 *                 {Error}  [err]                               - The Error object if an error occurred, null otherwise.
 *                 {ApplicationTokenCredentials} [credentials]  - The ApplicationTokenCredentials object.
 *                 {Array}                [subscriptions]       - List of associated subscriptions across all the applicable tenants.
 *    {Promise} A promise is returned.
 *             @resolve {ApplicationTokenCredentials} The ApplicationTokenCredentials object.
 *             @reject {Error} - The error object.
 */
export function loginWithAuthFile(options?: AuthFileOptions): Promise<ApplicationTokenCredentials>;
export function loginWithAuthFile(callback: { (err: Error, credentials: ApplicationTokenCredentials, subscriptions: Array<LinkedSubscription>): void }): void;
export function loginWithAuthFile(options: AuthFileOptions, callback: { (err: Error, credentials: ApplicationTokenCredentials, subscriptions: Array<LinkedSubscription>): void }): void;

/**
 * Before using this method please install az cli from https://github.com/Azure/azure-cli/releases. Then execute `az ad sp create-for-rbac --sdk-auth > ${yourFilename.json}`.
 * If you want to create the sp for a different cloud/environment then please execute:
 * 1. az cloud list
 * 2. az cloud set –n <name of the environment>
 * 3. az ad sp create-for-rbac --sdk-auth > auth.json
 * 
 * If the service principal is already created then login with service principal info:
 * 3. az login --service-principal -u <clientId> -p <clientSecret> -t <tenantId>
 * 4. az account show --sdk-auth > auth.json 
 * 
 * Authenticates using the service principal information provided in the auth file. This method will set 
 * the subscriptionId from the auth file to the user provided environment variable in the options 
 * parameter or the default 'AZURE_SUBSCRIPTION_ID'.
 * 
 * @param {object} [options] - Optional parameters
 * @param {string} [options.filePath] - Absolute file path to the auth file. If not provided 
 * then please set the environment variable AZURE_AUTH_LOCATION.
 * @param {string} [options.subscriptionEnvVariableName] - The subscriptionId environment variable 
 * name. Default is 'AZURE_SUBSCRIPTION_ID'.
 * 
 * @returns {Promise} A promise is returned.
 *   @resolve {{credentials: ApplicationTokenCredentials, subscriptions: subscriptions[]}} An object with credentials and associated subscription info.
 *   @reject {Error} - The error object.
 */
export function loginWithAuthFileWithAuthResponse(options?: AuthFileOptions): Promise<AuthResponse>;

/**
 * @interface MSIOptions Defines the optional parameters for authentication with MSI.
 */
export interface MSIOptions {
  /**
   * @prop {string} [resource] -  The resource uri or token audience for which the token is needed.
   * For e.g. it can be:
   * - resourcemanagement endpoint "https://management.azure.com"(default) 
   * - management endpoint "https://management.core.windows.net/"
   */
  resource?: string;
}

/**
 * @interface MSIAppServiceOptions Defines the optional parameters for authentication with MSI for AppService.
 */
export interface MSIAppServiceOptions extends MSIOptions {
  /**
   * @property {string} [msiEndpoint] - The local URL from which your app can request tokens.
   * Either provide this parameter or set the environment varaible `MSI_ENDPOINT`.
   * For example: `export MSI_ENDPOINT="http://127.0.0.1:41741/MSI/token/"`
   */
  msiEndpoint: string;
  /**
   * @property {string} [msiSecret] - The secret used in communication between your code and the local MSI agent.
   * Either provide this parameter or set the environment varaible `MSI_SECRET`.
   * For example: `export MSI_SECRET="69418689F1E342DD946CB82994CDA3CB"`
   */
  msiSecret: string;
  /**
   * @property {string} [msiApiVersion] - The api-version of the local MSI agent. Default value is "2017-09-01".
   */
  msiApiVersion?: string;
}

/**
 * @interface MSIVmOptions Defines the optional parameters for authentication with MSI for Virtual Machine.
 */
export interface MSIVmOptions extends MSIOptions {
  /**
   * @prop {number} [port] - port on which the MSI service is running on the host VM. Default port is 50342
   */
  port?: number;
}

/**
 * Before using this method please install az cli from https://github.com/Azure/azure-cli/releases.
 * If you have an Azure virtual machine provisioned with az cli and has MSI enabled,
 * you can then use this method to get auth tokens from the VM.
 * 
 * To create a new VM, enable MSI, please execute this command:
 * az vm create -g <resource_group_name> -n <vm_name> --assign-identity --image <os_image_name>
 * Note: the above command enables a service endpoint on the host, with a default port 50342
 * 
 * To enable MSI on a already provisioned VM, execute the following command:
 * az vm --assign-identity -g <resource_group_name> -n <vm_name> --port <custom_port_number>
 * 
 * To know more about this command, please execute:
 * az vm --assign-identity -h
 * 
 * Authenticates using the identity service running on an Azure virtual machine.
 * This method makes a request to the authentication service hosted on the VM
 * and gets back an access token.
 * 
 * @param {object} [options] - Optional parameters
 * @param {string} [options.port] - port on which the MSI service is running on the host VM. Default port is 50342
 * @param {string} [options.resource] - The resource uri or token audience for which the token is needed.
 * For e.g. it can be:
 * - resourcemanagement endpoint "https://management.azure.com"(default) 
 * - management endpoint "https://management.core.windows.net/"
 * @param {function} [optionalCallback] The optional callback.
 * 
 * @returns {function | Promise} If a callback was passed as the last parameter then it returns the callback else returns a Promise.
 * 
 *    {function} optionalCallback(err, credentials)
 *                 {Error}  [err]                               - The Error object if an error occurred, null otherwise.
 *                 {object} [tokenResponse]                     - The tokenResponse (tokenType and accessToken are the two important properties)
 *    {Promise} A promise is returned.
 *             @resolve {object} - tokenResponse.
 *             @reject {Error} - error object.
 */
export function loginWithMSI(callback: { (err: Error, credentials: MSIVmTokenCredentials): void }): void;
export function loginWithMSI(options: MSIVmOptions, callback: { (err: Error, credentials: MSIVmTokenCredentials): void }): void;
export function loginWithMSI(options?: MSIVmOptions): Promise<MSIVmTokenCredentials>;

/**
 * Before using this method please install az cli from https://github.com/Azure/azure-cli/releases.
 * If you have an Azure virtual machine provisioned with az cli and has MSI enabled,
 * you can then use this method to get auth tokens from the VM.
 * 
 * To create a new VM, enable MSI, please execute this command:
 * az vm create -g <resource_group_name> -n <vm_name> --assign-identity --image <os_image_name>
 * Note: the above command enables a service endpoint on the host, with a default port 50342
 * 
 * To enable MSI on a already provisioned VM, execute the following command:
 * az vm --assign-identity -g <resource_group_name> -n <vm_name> --port <custom_port_number>
 * 
 * To know more about this command, please execute:
 * az vm --assign-identity -h
 * 
 * Authenticates using the identity service running on an Azure virtual machine.
 * This method makes a request to the authentication service hosted on the VM
 * and gets back an access token.
 * 
 * @param {object} [options] - Optional parameters
 * @param {string} [options.port] - port on which the MSI service is running on the host VM. Default port is 50342
 * @param {string} [options.resource] - The resource uri or token audience for which the token is needed.
 * For e.g. it can be:
 * - resourcemanagement endpoint "https://management.azure.com"(default) 
 * - management endpoint "https://management.core.windows.net/"
 * @param {function} [optionalCallback] The optional callback.
 * 
 * @returns {function | Promise} If a callback was passed as the last parameter then it returns the callback else returns a Promise.
 * 
 *    {function} optionalCallback(err, credentials)
 *                 {Error}  [err]                               - The Error object if an error occurred, null otherwise.
 *                 {object} [tokenResponse]                     - The tokenResponse (tokenType and accessToken are the two important properties)
 *    {Promise} A promise is returned.
 *             @resolve {object} - tokenResponse.
 *             @reject {Error} - error object.
 */
export function loginWithVmMSI(callback: { (err: Error, credentials: MSIVmTokenCredentials): void }): void;
export function loginWithVmMSI(options: MSIVmOptions, callback: { (err: Error, credentials: MSIVmTokenCredentials): void }): void;
export function loginWithVmMSI(options?: MSIVmOptions): Promise<MSIVmTokenCredentials>;

/**
 * Authenticate using the App Service MSI.
 * @param {object} [options] - Optional parameters
 * @param {string} [options.msiEndpoint] - The local URL from which your app can request tokens.
 * Either provide this parameter or set the environment varaible `MSI_ENDPOINT`.
 * For example: `MSI_ENDPOINT="http://127.0.0.1:41741/MSI/token/"`
 * @param {string} [options.msiSecret] - The secret used in communication between your code and the local MSI agent.
 * Either provide this parameter or set the environment varaible `MSI_SECRET`.
 * For example: `MSI_SECRET="69418689F1E342DD946CB82994CDA3CB"`
 * @param {string} [options.resource] - The resource uri or token audience for which the token is needed.
 * For example, it can be:
 * - resourcemanagement endpoint "https://management.azure.com"(default) 
 * - management endpoint "https://management.core.windows.net/"
 * @param {string} [options.msiApiVersion] - The api-version of the local MSI agent. Default value is "2017-09-01".
 * @param {function} [optionalCallback] -  The optional callback.
 * @returns {function | Promise} If a callback was passed as the last parameter then it returns the callback else returns a Promise.
 * 
 *    {function} optionalCallback(err, credentials)
 *                 {Error}  [err]                               - The Error object if an error occurred, null otherwise.
 *                 {object} [tokenResponse]                     - The tokenResponse (tokenType and accessToken are the two important properties)
 *    {Promise} A promise is returned.
 *             @resolve {object} - tokenResponse.
 *             @reject {Error} - error object.
 */
export function loginWithAppServiceMSI(callback: { (err: Error, credentials: MSIAppServiceTokenCredentials): void }): void;
export function loginWithAppServiceMSI(options: MSIAppServiceOptions, callback: { (err: Error, credentials: MSIAppServiceTokenCredentials): void }): void;
export function loginWithAppServiceMSI(options?: MSIAppServiceOptions): Promise<MSIAppServiceTokenCredentials>;<|MERGE_RESOLUTION|>--- conflicted
+++ resolved
@@ -582,8 +582,6 @@
  */
 export class KeyVaultCredentials implements msRest.ServiceClientCredentials {
   constructor( authenticator:  (challenge: object, callback: any) => any, credentials: object );
-<<<<<<< HEAD
-=======
   /**
    * Signs a request with the Authentication header.
    *
@@ -591,7 +589,6 @@
    * @param {function(error)}  callback  The callback function.
    * @return {undefined}
    */
->>>>>>> 84eb1f64
   signRequest(webResource: msRest.WebResource, callback: { (err: Error): void }): void;
   createSigningFilter(): (resource: msRest.WebResource, next: Function, callback: msRest.ServiceCallback<any>) => any;
   getCachedChallenge(webResource: msRest.WebResource) : object;
