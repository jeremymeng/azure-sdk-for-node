--- conflicted
+++ resolved
@@ -144,16 +144,11 @@
       "output_dir": "lib/services/serviceFabric/lib"
     },
     "arm-trafficmanager/2015-11-01/trafficmanager.json": {
-<<<<<<< HEAD
-      "autorest_options": "-header MICROSOFT_MIT_NO_VERSION -FT 1 -Modeler Swagger",
-      "output_dir": "lib/services/trafficManagerManagement2/lib"
-=======
       "autorest_options": {
         "FT": 1,
         "header": "MICROSOFT_MIT_NO_VERSION"
       },
-      "output_dir": "lib/services/trafficManagement2/lib"
->>>>>>> 219185bc
+      "output_dir": "lib/services/trafficManagerManagement2/lib"
     },
     "arm-web/2015-08-01/swagger/service.json": {
       "autorest_options": {
