--- conflicted
+++ resolved
@@ -277,12 +277,8 @@
       if (nocked.setEnvironment) {
         nocked.setEnvironment();
       }
-<<<<<<< HEAD
-      
-=======
 
       this.subscriptionId = process.env['AZURE_SUBSCRIPTION_ID'];
->>>>>>> 13e4086f
       this.originalTokenCache = this.tokenCache;
       this.tokenCache = new MockTokenCache();
     } else {
@@ -345,11 +341,7 @@
       
       this.originalTokenCache = this.tokenCache;
       this.tokenCache = new MockTokenCache();
-<<<<<<< HEAD
-      
-=======
-
->>>>>>> 13e4086f
+
       if (nocked.scopes.length === 1) {
         nocked.scopes[0].forEach(function (createScopeFunc) {
           createScopeFunc(nockHelper.nock);
